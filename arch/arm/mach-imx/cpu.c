// SPDX-License-Identifier: GPL-2.0
#include <linux/err.h>
#include <linux/mfd/syscon.h>
#include <linux/module.h>
#include <linux/io.h>
#include <linux/of.h>
#include <linux/of_address.h>
#include <linux/regmap.h>
#include <linux/slab.h>
#include <linux/sys_soc.h>

#include "hardware.h"
#include "common.h"

#define OCOTP_UID_H	0x420
#define OCOTP_UID_L	0x410

#define OCOTP_ULP_UID_1		0x4b0
#define OCOTP_ULP_UID_2		0x4c0
#define OCOTP_ULP_UID_3		0x4d0
#define OCOTP_ULP_UID_4		0x4e0

unsigned int __mxc_cpu_type;
static unsigned int imx_soc_revision;

void mxc_set_cpu_type(unsigned int type)
{
	__mxc_cpu_type = type;
}

void imx_set_soc_revision(unsigned int rev)
{
	imx_soc_revision = rev;
}

unsigned int imx_get_soc_revision(void)
{
	return imx_soc_revision;
}

void imx_print_silicon_rev(const char *cpu, int srev)
{
	if (srev == IMX_CHIP_REVISION_UNKNOWN)
		pr_info("CPU identified as %s, unknown revision\n", cpu);
	else
		pr_info("CPU identified as %s, silicon rev %d.%d\n",
				cpu, (srev >> 4) & 0xf, srev & 0xf);
}

void __init imx_set_aips(void __iomem *base)
{
	unsigned int reg;
/*
 * Set all MPROTx to be non-bufferable, trusted for R/W,
 * not forced to user-mode.
 */
	imx_writel(0x77777777, base + 0x0);
	imx_writel(0x77777777, base + 0x4);

/*
 * Set all OPACRx to be non-bufferable, to not require
 * supervisor privilege level for access, allow for
 * write access and untrusted master access.
 */
	imx_writel(0x0, base + 0x40);
	imx_writel(0x0, base + 0x44);
	imx_writel(0x0, base + 0x48);
	imx_writel(0x0, base + 0x4C);
	reg = imx_readl(base + 0x50) & 0x00FFFFFF;
	imx_writel(reg, base + 0x50);
}

void __init imx_aips_allow_unprivileged_access(
		const char *compat)
{
	void __iomem *aips_base_addr;
	struct device_node *np;

	for_each_compatible_node(np, NULL, compat) {
		aips_base_addr = of_iomap(np, 0);
		WARN_ON(!aips_base_addr);
		imx_set_aips(aips_base_addr);
	}
}

struct device * __init imx_soc_device_init(void)
{
	struct soc_device_attribute *soc_dev_attr;
	const char *ocotp_compat = NULL;
	struct soc_device *soc_dev;
	struct device_node *root;
	struct regmap *ocotp = NULL;
	const char *soc_id;
	u64 soc_uid = 0;
	u32 val;
	int ret;

	soc_dev_attr = kzalloc(sizeof(*soc_dev_attr), GFP_KERNEL);
	if (!soc_dev_attr)
		return NULL;

	soc_dev_attr->family = "Freescale i.MX";

	root = of_find_node_by_path("/");
	ret = of_property_read_string(root, "model", &soc_dev_attr->machine);
	of_node_put(root);
	if (ret)
		goto free_soc;

	switch (__mxc_cpu_type) {
	case MXC_CPU_MX1:
		soc_id = "i.MX1";
		break;
	case MXC_CPU_MX21:
		soc_id = "i.MX21";
		break;
	case MXC_CPU_MX25:
		soc_id = "i.MX25";
		break;
	case MXC_CPU_MX27:
		soc_id = "i.MX27";
		break;
	case MXC_CPU_MX31:
		soc_id = "i.MX31";
		break;
	case MXC_CPU_MX35:
		soc_id = "i.MX35";
		break;
	case MXC_CPU_MX51:
		soc_id = "i.MX51";
		break;
	case MXC_CPU_MX53:
		soc_id = "i.MX53";
		break;
	case MXC_CPU_IMX6SL:
		ocotp_compat = "fsl,imx6sl-ocotp";
		soc_id = "i.MX6SL";
		break;
	case MXC_CPU_IMX6DL:
		ocotp_compat = "fsl,imx6q-ocotp";
		soc_id = "i.MX6DL";
		break;
	case MXC_CPU_IMX6SX:
		ocotp_compat = "fsl,imx6sx-ocotp";
		soc_id = "i.MX6SX";
		break;
	case MXC_CPU_IMX6Q:
		ocotp_compat = "fsl,imx6q-ocotp";
		soc_id = "i.MX6Q";
		break;
	case MXC_CPU_IMX6UL:
		ocotp_compat = "fsl,imx6ul-ocotp";
		soc_id = "i.MX6UL";
		break;
	case MXC_CPU_IMX6ULL:
		ocotp_compat = "fsl,imx6ull-ocotp";
		soc_id = "i.MX6ULL";
		break;
	case MXC_CPU_IMX6ULZ:
		ocotp_compat = "fsl,imx6ull-ocotp";
		soc_id = "i.MX6ULZ";
		break;
	case MXC_CPU_IMX6SLL:
		ocotp_compat = "fsl,imx6sll-ocotp";
		soc_id = "i.MX6SLL";
		break;
	case MXC_CPU_IMX7D:
		ocotp_compat = "fsl,imx7d-ocotp";
		soc_id = "i.MX7D";
		break;
	case MXC_CPU_IMX7ULP:
		ocotp_compat = "fsl,imx7ulp-ocotp";
		soc_id = "i.MX7ULP";
		break;
	default:
		soc_id = "Unknown";
	}
	soc_dev_attr->soc_id = soc_id;

	if (ocotp_compat) {
		ocotp = syscon_regmap_lookup_by_compatible(ocotp_compat);
		if (IS_ERR(ocotp))
			pr_err("%s: failed to find %s regmap!\n", __func__, ocotp_compat);
	}

	if (!IS_ERR_OR_NULL(ocotp)) {
<<<<<<< HEAD
		regmap_read(ocotp, OCOTP_UID_H, &val);
		soc_uid = val;
		regmap_read(ocotp, OCOTP_UID_L, &val);
		soc_uid <<= 32;
		soc_uid |= val;
=======
		if (__mxc_cpu_type == MXC_CPU_IMX7ULP) {
			regmap_read(ocotp, OCOTP_ULP_UID_4, &val);
			soc_uid = val & 0xffff;
			regmap_read(ocotp, OCOTP_ULP_UID_3, &val);
			soc_uid <<= 16;
			soc_uid |= val & 0xffff;
			regmap_read(ocotp, OCOTP_ULP_UID_2, &val);
			soc_uid <<= 16;
			soc_uid |= val & 0xffff;
			regmap_read(ocotp, OCOTP_ULP_UID_1, &val);
			soc_uid <<= 16;
			soc_uid |= val & 0xffff;
		} else {
			regmap_read(ocotp, OCOTP_UID_H, &val);
			soc_uid = val;
			regmap_read(ocotp, OCOTP_UID_L, &val);
			soc_uid <<= 32;
			soc_uid |= val;
		}
>>>>>>> d8430df1
	}

	soc_dev_attr->revision = kasprintf(GFP_KERNEL, "%d.%d",
					   (imx_soc_revision >> 4) & 0xf,
					   imx_soc_revision & 0xf);
	if (!soc_dev_attr->revision)
		goto free_soc;

	soc_dev_attr->serial_number = kasprintf(GFP_KERNEL, "%016llX", soc_uid);
	if (!soc_dev_attr->serial_number)
		goto free_rev;

	soc_dev = soc_device_register(soc_dev_attr);
	if (IS_ERR(soc_dev))
		goto free_serial_number;

	return soc_device_to_device(soc_dev);

free_serial_number:
	kfree(soc_dev_attr->serial_number);
free_rev:
	kfree(soc_dev_attr->revision);
free_soc:
	kfree(soc_dev_attr);
	return NULL;
}<|MERGE_RESOLUTION|>--- conflicted
+++ resolved
@@ -184,13 +184,6 @@
 	}
 
 	if (!IS_ERR_OR_NULL(ocotp)) {
-<<<<<<< HEAD
-		regmap_read(ocotp, OCOTP_UID_H, &val);
-		soc_uid = val;
-		regmap_read(ocotp, OCOTP_UID_L, &val);
-		soc_uid <<= 32;
-		soc_uid |= val;
-=======
 		if (__mxc_cpu_type == MXC_CPU_IMX7ULP) {
 			regmap_read(ocotp, OCOTP_ULP_UID_4, &val);
 			soc_uid = val & 0xffff;
@@ -210,7 +203,6 @@
 			soc_uid <<= 32;
 			soc_uid |= val;
 		}
->>>>>>> d8430df1
 	}
 
 	soc_dev_attr->revision = kasprintf(GFP_KERNEL, "%d.%d",
