--- conflicted
+++ resolved
@@ -38,11 +38,7 @@
 #define __ARM_NR_compat_set_tls		(__ARM_NR_COMPAT_BASE + 5)
 #define __ARM_NR_COMPAT_END		(__ARM_NR_COMPAT_BASE + 0x800)
 
-<<<<<<< HEAD
-#define __NR_compat_syscalls		444
-=======
 #define __NR_compat_syscalls		447
->>>>>>> 3532b0b4
 #endif
 
 #define __ARCH_WANT_SYS_CLONE
