// SPDX-License-Identifier: GPL-2.0
/*
 * Code for replacing ftrace calls with jumps.
 *
 * Copyright (C) 2007-2008 Steven Rostedt <srostedt@redhat.com>
 *
 * Thanks goes out to P.A. Semi, Inc for supplying me with a PPC64 box.
 *
 * Added function graph tracer code, taken from x86 that was written
 * by Frederic Weisbecker, and ported to PPC by Steven Rostedt.
 *
 */

#define pr_fmt(fmt) "ftrace-powerpc: " fmt

#include <linux/spinlock.h>
#include <linux/hardirq.h>
#include <linux/uaccess.h>
#include <linux/module.h>
#include <linux/ftrace.h>
#include <linux/percpu.h>
#include <linux/init.h>
#include <linux/list.h>

#include <asm/cacheflush.h>
#include <asm/code-patching.h>
#include <asm/ftrace.h>
#include <asm/syscall.h>
#include <asm/inst.h>

/*
 * We generally only have a single long_branch tramp and at most 2 or 3 plt
 * tramps generated. But, we don't use the plt tramps currently. We also allot
 * 2 tramps after .text and .init.text. So, we only end up with around 3 usable
 * tramps in total. Set aside 8 just to be sure.
 */
#define	NUM_FTRACE_TRAMPS	8
static unsigned long ftrace_tramps[NUM_FTRACE_TRAMPS];

static ppc_inst_t
ftrace_call_replace(unsigned long ip, unsigned long addr, int link)
{
	ppc_inst_t op;

	addr = ppc_function_entry((void *)addr);

	/* if (link) set op to 'bl' else 'b' */
	create_branch(&op, (u32 *)ip, addr, link ? BRANCH_SET_LINK : 0);

	return op;
}

static inline int
ftrace_modify_code(unsigned long ip, ppc_inst_t old, ppc_inst_t new)
{
	ppc_inst_t replaced;

	/*
	 * Note:
	 * We are paranoid about modifying text, as if a bug was to happen, it
	 * could cause us to read or write to someplace that could cause harm.
	 * Carefully read and modify the code with probe_kernel_*(), and make
	 * sure what we read is what we expected it to be before modifying it.
	 */

	/* read the text we want to modify */
	if (copy_inst_from_kernel_nofault(&replaced, (void *)ip))
		return -EFAULT;

	/* Make sure it is what we expect it to be */
	if (!ppc_inst_equal(replaced, old)) {
		pr_err("%p: replaced (%s) != old (%s)",
		(void *)ip, ppc_inst_as_str(replaced), ppc_inst_as_str(old));
		return -EINVAL;
	}

	/* replace the text with the new text */
	return patch_instruction((u32 *)ip, new);
}

/*
 * Helper functions that are the same for both PPC64 and PPC32.
 */
static int test_24bit_addr(unsigned long ip, unsigned long addr)
{
	addr = ppc_function_entry((void *)addr);

	return is_offset_in_branch_range(addr - ip);
}

static int is_bl_op(ppc_inst_t op)
{
	return (ppc_inst_val(op) & ~PPC_LI_MASK) == PPC_RAW_BL(0);
}

static int is_b_op(ppc_inst_t op)
{
	return (ppc_inst_val(op) & ~PPC_LI_MASK) == PPC_RAW_BRANCH(0);
}

static unsigned long find_bl_target(unsigned long ip, ppc_inst_t op)
{
	int offset;

	offset = PPC_LI(ppc_inst_val(op));
	/* make it signed */
	if (offset & 0x02000000)
		offset |= 0xfe000000;

	return ip + (long)offset;
}

#ifdef CONFIG_MODULES
static int
__ftrace_make_nop(struct module *mod,
		  struct dyn_ftrace *rec, unsigned long addr)
{
	unsigned long entry, ptr, tramp;
	unsigned long ip = rec->ip;
	ppc_inst_t op, pop;

	/* read where this goes */
	if (copy_inst_from_kernel_nofault(&op, (void *)ip)) {
		pr_err("Fetching opcode failed.\n");
		return -EFAULT;
	}

	/* Make sure that that this is still a 24bit jump */
	if (!is_bl_op(op)) {
		pr_err("Not expected bl: opcode is %s\n", ppc_inst_as_str(op));
		return -EINVAL;
	}

	/* lets find where the pointer goes */
	tramp = find_bl_target(ip, op);

	pr_devel("ip:%lx jumps to %lx", ip, tramp);

	if (module_trampoline_target(mod, tramp, &ptr)) {
		pr_err("Failed to get trampoline target\n");
		return -EFAULT;
	}

	pr_devel("trampoline target %lx", ptr);

	entry = ppc_global_function_entry((void *)addr);
	/* This should match what was called */
	if (ptr != entry) {
		pr_err("addr %lx does not match expected %lx\n", ptr, entry);
		return -EINVAL;
	}

	if (IS_ENABLED(CONFIG_MPROFILE_KERNEL)) {
		if (copy_inst_from_kernel_nofault(&op, (void *)(ip - 4))) {
			pr_err("Fetching instruction at %lx failed.\n", ip - 4);
			return -EFAULT;
		}

		/* We expect either a mflr r0, or a std r0, LRSAVE(r1) */
		if (!ppc_inst_equal(op, ppc_inst(PPC_RAW_MFLR(_R0))) &&
		    !ppc_inst_equal(op, ppc_inst(PPC_INST_STD_LR))) {
			pr_err("Unexpected instruction %s around bl _mcount\n",
			       ppc_inst_as_str(op));
			return -EINVAL;
		}
	} else if (IS_ENABLED(CONFIG_PPC64)) {
		/*
		 * Check what is in the next instruction. We can see ld r2,40(r1), but
		 * on first pass after boot we will see mflr r0.
		 */
		if (copy_inst_from_kernel_nofault(&op, (void *)(ip + 4))) {
			pr_err("Fetching op failed.\n");
			return -EFAULT;
		}

		if (!ppc_inst_equal(op,  ppc_inst(PPC_INST_LD_TOC))) {
			pr_err("Expected %08lx found %s\n", PPC_INST_LD_TOC, ppc_inst_as_str(op));
			return -EINVAL;
		}
	}

	/*
	 * When using -mprofile-kernel or PPC32 there is no load to jump over.
	 *
	 * Otherwise our original call site looks like:
	 *
	 * bl <tramp>
	 * ld r2,XX(r1)
	 *
	 * Milton Miller pointed out that we can not simply nop the branch.
	 * If a task was preempted when calling a trace function, the nops
	 * will remove the way to restore the TOC in r2 and the r2 TOC will
	 * get corrupted.
	 *
	 * Use a b +8 to jump over the load.
	 */
	if (IS_ENABLED(CONFIG_MPROFILE_KERNEL) || IS_ENABLED(CONFIG_PPC32))
		pop = ppc_inst(PPC_RAW_NOP());
	else
		pop = ppc_inst(PPC_RAW_BRANCH(8));	/* b +8 */

	if (patch_instruction((u32 *)ip, pop)) {
		pr_err("Patching NOP failed.\n");
		return -EPERM;
	}

	return 0;
}
#else
static int __ftrace_make_nop(struct module *mod, struct dyn_ftrace *rec, unsigned long addr)
{
	return 0;
}
#endif /* CONFIG_MODULES */

static unsigned long find_ftrace_tramp(unsigned long ip)
{
	int i;

	/*
	 * We have the compiler generated long_branch tramps at the end
	 * and we prefer those
	 */
	for (i = NUM_FTRACE_TRAMPS - 1; i >= 0; i--)
		if (!ftrace_tramps[i])
			continue;
		else if (is_offset_in_branch_range(ftrace_tramps[i] - ip))
			return ftrace_tramps[i];

	return 0;
}

static int add_ftrace_tramp(unsigned long tramp)
{
	int i;

	for (i = 0; i < NUM_FTRACE_TRAMPS; i++)
		if (!ftrace_tramps[i]) {
			ftrace_tramps[i] = tramp;
			return 0;
		}

	return -1;
}

/*
 * If this is a compiler generated long_branch trampoline (essentially, a
 * trampoline that has a branch to _mcount()), we re-write the branch to
 * instead go to ftrace_[regs_]caller() and note down the location of this
 * trampoline.
 */
static int setup_mcount_compiler_tramp(unsigned long tramp)
{
	int i;
	ppc_inst_t op;
	unsigned long ptr;

	/* Is this a known long jump tramp? */
	for (i = 0; i < NUM_FTRACE_TRAMPS; i++)
		if (ftrace_tramps[i] == tramp)
			return 0;

	/* New trampoline -- read where this goes */
	if (copy_inst_from_kernel_nofault(&op, (void *)tramp)) {
		pr_debug("Fetching opcode failed.\n");
		return -1;
	}

	/* Is this a 24 bit branch? */
	if (!is_b_op(op)) {
		pr_debug("Trampoline is not a long branch tramp.\n");
		return -1;
	}

	/* lets find where the pointer goes */
	ptr = find_bl_target(tramp, op);

	if (ptr != ppc_global_function_entry((void *)_mcount)) {
		pr_debug("Trampoline target %p is not _mcount\n", (void *)ptr);
		return -1;
	}

	/* Let's re-write the tramp to go to ftrace_[regs_]caller */
	if (IS_ENABLED(CONFIG_DYNAMIC_FTRACE_WITH_REGS))
		ptr = ppc_global_function_entry((void *)ftrace_regs_caller);
	else
		ptr = ppc_global_function_entry((void *)ftrace_caller);

	if (patch_branch((u32 *)tramp, ptr, 0)) {
		pr_debug("REL24 out of range!\n");
		return -1;
	}

	if (add_ftrace_tramp(tramp)) {
		pr_debug("No tramp locations left\n");
		return -1;
	}

	return 0;
}

static int __ftrace_make_nop_kernel(struct dyn_ftrace *rec, unsigned long addr)
{
	unsigned long tramp, ip = rec->ip;
	ppc_inst_t op;

	/* Read where this goes */
	if (copy_inst_from_kernel_nofault(&op, (void *)ip)) {
		pr_err("Fetching opcode failed.\n");
		return -EFAULT;
	}

	/* Make sure that that this is still a 24bit jump */
	if (!is_bl_op(op)) {
		pr_err("Not expected bl: opcode is %s\n", ppc_inst_as_str(op));
		return -EINVAL;
	}

	/* Let's find where the pointer goes */
	tramp = find_bl_target(ip, op);

	pr_devel("ip:%lx jumps to %lx", ip, tramp);

	if (setup_mcount_compiler_tramp(tramp)) {
		/* Are other trampolines reachable? */
		if (!find_ftrace_tramp(ip)) {
			pr_err("No ftrace trampolines reachable from %ps\n",
					(void *)ip);
			return -EINVAL;
		}
	}

	if (patch_instruction((u32 *)ip, ppc_inst(PPC_RAW_NOP()))) {
		pr_err("Patching NOP failed.\n");
		return -EPERM;
	}

	return 0;
}

int ftrace_make_nop(struct module *mod,
		    struct dyn_ftrace *rec, unsigned long addr)
{
	unsigned long ip = rec->ip;
	ppc_inst_t old, new;

	/*
	 * If the calling address is more that 24 bits away,
	 * then we had to use a trampoline to make the call.
	 * Otherwise just update the call site.
	 */
	if (test_24bit_addr(ip, addr)) {
		/* within range */
		old = ftrace_call_replace(ip, addr, 1);
		new = ppc_inst(PPC_RAW_NOP());
		return ftrace_modify_code(ip, old, new);
	} else if (core_kernel_text(ip)) {
		return __ftrace_make_nop_kernel(rec, addr);
	} else if (!IS_ENABLED(CONFIG_MODULES)) {
		return -EINVAL;
	}

	/*
	 * Out of range jumps are called from modules.
	 * We should either already have a pointer to the module
	 * or it has been passed in.
	 */
	if (!rec->arch.mod) {
		if (!mod) {
			pr_err("No module loaded addr=%lx\n", addr);
			return -EFAULT;
		}
		rec->arch.mod = mod;
	} else if (mod) {
		if (mod != rec->arch.mod) {
			pr_err("Record mod %p not equal to passed in mod %p\n",
			       rec->arch.mod, mod);
			return -EINVAL;
		}
		/* nothing to do if mod == rec->arch.mod */
	} else
		mod = rec->arch.mod;

	return __ftrace_make_nop(mod, rec, addr);
}

#ifdef CONFIG_MODULES
/*
 * Examine the existing instructions for __ftrace_make_call.
 * They should effectively be a NOP, and follow formal constraints,
 * depending on the ABI. Return false if they don't.
 */
static bool expected_nop_sequence(void *ip, ppc_inst_t op0, ppc_inst_t op1)
{
	if (IS_ENABLED(CONFIG_PPC64_ELF_ABI_V1))
		return ppc_inst_equal(op0, ppc_inst(PPC_RAW_BRANCH(8))) &&
		       ppc_inst_equal(op1, ppc_inst(PPC_INST_LD_TOC));
	else
		return ppc_inst_equal(op0, ppc_inst(PPC_RAW_NOP()));
}

static int
__ftrace_make_call(struct dyn_ftrace *rec, unsigned long addr)
{
	ppc_inst_t op[2];
	void *ip = (void *)rec->ip;
	unsigned long entry, ptr, tramp;
	struct module *mod = rec->arch.mod;

	/* read where this goes */
	if (copy_inst_from_kernel_nofault(op, ip))
		return -EFAULT;

	if (IS_ENABLED(CONFIG_PPC64_ELF_ABI_V1) &&
	    copy_inst_from_kernel_nofault(op + 1, ip + 4))
		return -EFAULT;

	if (!expected_nop_sequence(ip, op[0], op[1])) {
		pr_err("Unexpected call sequence at %p: %s %s\n",
		ip, ppc_inst_as_str(op[0]), ppc_inst_as_str(op[1]));
		return -EINVAL;
	}

	/* If we never set up ftrace trampoline(s), then bail */
	if (!mod->arch.tramp ||
	    (IS_ENABLED(CONFIG_DYNAMIC_FTRACE_WITH_REGS) && !mod->arch.tramp_regs)) {
		pr_err("No ftrace trampoline\n");
		return -EINVAL;
	}

	if (IS_ENABLED(CONFIG_DYNAMIC_FTRACE_WITH_REGS) && rec->flags & FTRACE_FL_REGS)
		tramp = mod->arch.tramp_regs;
	else
		tramp = mod->arch.tramp;

	if (module_trampoline_target(mod, tramp, &ptr)) {
		pr_err("Failed to get trampoline target\n");
		return -EFAULT;
	}

	pr_devel("trampoline target %lx", ptr);

	entry = ppc_global_function_entry((void *)addr);
	/* This should match what was called */
	if (ptr != entry) {
		pr_err("addr %lx does not match expected %lx\n", ptr, entry);
		return -EINVAL;
	}

	if (patch_branch(ip, tramp, BRANCH_SET_LINK)) {
		pr_err("REL24 out of range!\n");
		return -EINVAL;
	}

	return 0;
}
#else
static int __ftrace_make_call(struct dyn_ftrace *rec, unsigned long addr)
{
	return 0;
}
#endif /* CONFIG_MODULES */

static int __ftrace_make_call_kernel(struct dyn_ftrace *rec, unsigned long addr)
{
	ppc_inst_t op;
	void *ip = (void *)rec->ip;
	unsigned long tramp, entry, ptr;

	/* Make sure we're being asked to patch branch to a known ftrace addr */
	entry = ppc_global_function_entry((void *)ftrace_caller);
	ptr = ppc_global_function_entry((void *)addr);

	if (ptr != entry && IS_ENABLED(CONFIG_DYNAMIC_FTRACE_WITH_REGS))
		entry = ppc_global_function_entry((void *)ftrace_regs_caller);

	if (ptr != entry) {
		pr_err("Unknown ftrace addr to patch: %ps\n", (void *)ptr);
		return -EINVAL;
	}

	/* Make sure we have a nop */
	if (copy_inst_from_kernel_nofault(&op, ip)) {
		pr_err("Unable to read ftrace location %p\n", ip);
		return -EFAULT;
	}

	if (!ppc_inst_equal(op, ppc_inst(PPC_RAW_NOP()))) {
		pr_err("Unexpected call sequence at %p: %s\n", ip, ppc_inst_as_str(op));
		return -EINVAL;
	}

	tramp = find_ftrace_tramp((unsigned long)ip);
	if (!tramp) {
		pr_err("No ftrace trampolines reachable from %ps\n", ip);
		return -EINVAL;
	}

	if (patch_branch(ip, tramp, BRANCH_SET_LINK)) {
		pr_err("Error patching branch to ftrace tramp!\n");
		return -EINVAL;
	}

	return 0;
}

int ftrace_make_call(struct dyn_ftrace *rec, unsigned long addr)
{
	unsigned long ip = rec->ip;
	ppc_inst_t old, new;

	/*
	 * If the calling address is more that 24 bits away,
	 * then we had to use a trampoline to make the call.
	 * Otherwise just update the call site.
	 */
	if (test_24bit_addr(ip, addr)) {
		/* within range */
		old = ppc_inst(PPC_RAW_NOP());
		new = ftrace_call_replace(ip, addr, 1);
		return ftrace_modify_code(ip, old, new);
	} else if (core_kernel_text(ip)) {
		return __ftrace_make_call_kernel(rec, addr);
	} else if (!IS_ENABLED(CONFIG_MODULES)) {
		/* We should not get here without modules */
		return -EINVAL;
	}

	/*
	 * Out of range jumps are called from modules.
	 * Being that we are converting from nop, it had better
	 * already have a module defined.
	 */
	if (!rec->arch.mod) {
		pr_err("No module loaded\n");
		return -EINVAL;
	}

	return __ftrace_make_call(rec, addr);
}

#ifdef CONFIG_DYNAMIC_FTRACE_WITH_REGS
#ifdef CONFIG_MODULES
static int
__ftrace_modify_call(struct dyn_ftrace *rec, unsigned long old_addr,
					unsigned long addr)
{
	ppc_inst_t op;
	unsigned long ip = rec->ip;
	unsigned long entry, ptr, tramp;
	struct module *mod = rec->arch.mod;

	/* If we never set up ftrace trampolines, then bail */
	if (!mod->arch.tramp || !mod->arch.tramp_regs) {
		pr_err("No ftrace trampoline\n");
		return -EINVAL;
	}

	/* read where this goes */
	if (copy_inst_from_kernel_nofault(&op, (void *)ip)) {
		pr_err("Fetching opcode failed.\n");
		return -EFAULT;
	}

	/* Make sure that that this is still a 24bit jump */
	if (!is_bl_op(op)) {
		pr_err("Not expected bl: opcode is %s\n", ppc_inst_as_str(op));
		return -EINVAL;
	}

	/* lets find where the pointer goes */
	tramp = find_bl_target(ip, op);
	entry = ppc_global_function_entry((void *)old_addr);

	pr_devel("ip:%lx jumps to %lx", ip, tramp);

	if (tramp != entry) {
		/* old_addr is not within range, so we must have used a trampoline */
		if (module_trampoline_target(mod, tramp, &ptr)) {
			pr_err("Failed to get trampoline target\n");
			return -EFAULT;
		}

		pr_devel("trampoline target %lx", ptr);

		/* This should match what was called */
		if (ptr != entry) {
			pr_err("addr %lx does not match expected %lx\n", ptr, entry);
			return -EINVAL;
		}
	}

	/* The new target may be within range */
	if (test_24bit_addr(ip, addr)) {
		/* within range */
		if (patch_branch((u32 *)ip, addr, BRANCH_SET_LINK)) {
			pr_err("REL24 out of range!\n");
			return -EINVAL;
		}

		return 0;
	}

	if (rec->flags & FTRACE_FL_REGS)
		tramp = mod->arch.tramp_regs;
	else
		tramp = mod->arch.tramp;

	if (module_trampoline_target(mod, tramp, &ptr)) {
		pr_err("Failed to get trampoline target\n");
		return -EFAULT;
	}

	pr_devel("trampoline target %lx", ptr);

	entry = ppc_global_function_entry((void *)addr);
	/* This should match what was called */
	if (ptr != entry) {
		pr_err("addr %lx does not match expected %lx\n", ptr, entry);
		return -EINVAL;
	}

	if (patch_branch((u32 *)ip, tramp, BRANCH_SET_LINK)) {
		pr_err("REL24 out of range!\n");
		return -EINVAL;
	}

	return 0;
}
#else
static int __ftrace_modify_call(struct dyn_ftrace *rec, unsigned long old_addr, unsigned long addr)
{
	return 0;
}
#endif

int ftrace_modify_call(struct dyn_ftrace *rec, unsigned long old_addr,
			unsigned long addr)
{
	unsigned long ip = rec->ip;
	ppc_inst_t old, new;

	/*
	 * If the calling address is more that 24 bits away,
	 * then we had to use a trampoline to make the call.
	 * Otherwise just update the call site.
	 */
	if (test_24bit_addr(ip, addr) && test_24bit_addr(ip, old_addr)) {
		/* within range */
		old = ftrace_call_replace(ip, old_addr, 1);
		new = ftrace_call_replace(ip, addr, 1);
		return ftrace_modify_code(ip, old, new);
	} else if (core_kernel_text(ip)) {
		/*
		 * We always patch out of range locations to go to the regs
		 * variant, so there is nothing to do here
		 */
		return 0;
	} else if (!IS_ENABLED(CONFIG_MODULES)) {
		/* We should not get here without modules */
		return -EINVAL;
	}

	/*
	 * Out of range jumps are called from modules.
	 */
	if (!rec->arch.mod) {
		pr_err("No module loaded\n");
		return -EINVAL;
	}

	return __ftrace_modify_call(rec, old_addr, addr);
}
#endif

int ftrace_update_ftrace_func(ftrace_func_t func)
{
	unsigned long ip = (unsigned long)(&ftrace_call);
	ppc_inst_t old, new;
	int ret;

	old = ppc_inst_read((u32 *)&ftrace_call);
	new = ftrace_call_replace(ip, (unsigned long)func, 1);
	ret = ftrace_modify_code(ip, old, new);

	/* Also update the regs callback function */
	if (IS_ENABLED(CONFIG_DYNAMIC_FTRACE_WITH_REGS) && !ret) {
		ip = (unsigned long)(&ftrace_regs_call);
		old = ppc_inst_read((u32 *)&ftrace_regs_call);
		new = ftrace_call_replace(ip, (unsigned long)func, 1);
		ret = ftrace_modify_code(ip, old, new);
	}

	return ret;
}

/*
 * Use the default ftrace_modify_all_code, but without
 * stop_machine().
 */
void arch_ftrace_update_code(int command)
{
	ftrace_modify_all_code(command);
}

#ifdef CONFIG_PPC64
#define PACATOC offsetof(struct paca_struct, kernel_toc)

extern unsigned int ftrace_tramp_text[], ftrace_tramp_init[];

void ftrace_free_init_tramp(void)
{
	int i;

	for (i = 0; i < NUM_FTRACE_TRAMPS && ftrace_tramps[i]; i++)
		if (ftrace_tramps[i] == (unsigned long)ftrace_tramp_init) {
			ftrace_tramps[i] = 0;
			return;
		}
}

int __init ftrace_dyn_arch_init(void)
{
	int i;
	unsigned int *tramp[] = { ftrace_tramp_text, ftrace_tramp_init };
	u32 stub_insns[] = {
		PPC_RAW_LD(_R12, _R13, PACATOC),
		PPC_RAW_ADDIS(_R12, _R12, 0),
		PPC_RAW_ADDI(_R12, _R12, 0),
		PPC_RAW_MTCTR(_R12),
		PPC_RAW_BCTR()
	};
	unsigned long addr;
	long reladdr;

	if (IS_ENABLED(CONFIG_DYNAMIC_FTRACE_WITH_REGS))
		addr = ppc_global_function_entry((void *)ftrace_regs_caller);
	else
		addr = ppc_global_function_entry((void *)ftrace_caller);

	reladdr = addr - kernel_toc_addr();

	if (reladdr >= SZ_2G || reladdr < -(long)SZ_2G) {
		pr_err("Address of %ps out of range of kernel_toc.\n",
				(void *)addr);
		return -1;
	}

	for (i = 0; i < 2; i++) {
		memcpy(tramp[i], stub_insns, sizeof(stub_insns));
		tramp[i][1] |= PPC_HA(reladdr);
		tramp[i][2] |= PPC_LO(reladdr);
		add_ftrace_tramp((unsigned long)tramp[i]);
	}

	return 0;
}
#endif

#ifdef CONFIG_FUNCTION_GRAPH_TRACER

extern void ftrace_graph_call(void);
extern void ftrace_graph_stub(void);

static int ftrace_modify_ftrace_graph_caller(bool enable)
{
	unsigned long ip = (unsigned long)(&ftrace_graph_call);
	unsigned long addr = (unsigned long)(&ftrace_graph_caller);
	unsigned long stub = (unsigned long)(&ftrace_graph_stub);
	ppc_inst_t old, new;

	if (IS_ENABLED(CONFIG_DYNAMIC_FTRACE_WITH_ARGS))
		return 0;

	old = ftrace_call_replace(ip, enable ? stub : addr, 0);
	new = ftrace_call_replace(ip, enable ? addr : stub, 0);

	return ftrace_modify_code(ip, old, new);
}

int ftrace_enable_ftrace_graph_caller(void)
{
	return ftrace_modify_ftrace_graph_caller(true);
}

int ftrace_disable_ftrace_graph_caller(void)
{
	return ftrace_modify_ftrace_graph_caller(false);
}

/*
 * Hook the return address and push it in the stack of return addrs
 * in current thread info. Return the address we want to divert to.
 */
static unsigned long
__prepare_ftrace_return(unsigned long parent, unsigned long ip, unsigned long sp)
{
	unsigned long return_hooker;
	int bit;

	if (unlikely(ftrace_graph_is_dead()))
		goto out;

	if (unlikely(atomic_read(&current->tracing_graph_pause)))
		goto out;

	bit = ftrace_test_recursion_trylock(ip, parent);
	if (bit < 0)
		goto out;

	return_hooker = ppc_function_entry(return_to_handler);

	if (!function_graph_enter(parent, ip, 0, (unsigned long *)sp))
		parent = return_hooker;

	ftrace_test_recursion_unlock(bit);
out:
	return parent;
}

#ifdef CONFIG_DYNAMIC_FTRACE_WITH_ARGS
void ftrace_graph_func(unsigned long ip, unsigned long parent_ip,
		       struct ftrace_ops *op, struct ftrace_regs *fregs)
{
<<<<<<< HEAD
	fregs->regs.link = prepare_ftrace_return(parent_ip, ip, fregs->regs.gpr[1]);
=======
	fregs->regs.link = __prepare_ftrace_return(parent_ip, ip, fregs->regs.gpr[1]);
}
#else
unsigned long prepare_ftrace_return(unsigned long parent, unsigned long ip,
				    unsigned long sp)
{
	return __prepare_ftrace_return(parent, ip, sp);
>>>>>>> 88084a3d
}
#endif
#endif /* CONFIG_FUNCTION_GRAPH_TRACER */

#ifdef CONFIG_PPC64_ELF_ABI_V1
char *arch_ftrace_match_adjust(char *str, const char *search)
{
	if (str[0] == '.' && search[0] != '.')
		return str + 1;
	else
		return str;
}
#endif /* CONFIG_PPC64_ELF_ABI_V1 */<|MERGE_RESOLUTION|>--- conflicted
+++ resolved
@@ -822,9 +822,6 @@
 void ftrace_graph_func(unsigned long ip, unsigned long parent_ip,
 		       struct ftrace_ops *op, struct ftrace_regs *fregs)
 {
-<<<<<<< HEAD
-	fregs->regs.link = prepare_ftrace_return(parent_ip, ip, fregs->regs.gpr[1]);
-=======
 	fregs->regs.link = __prepare_ftrace_return(parent_ip, ip, fregs->regs.gpr[1]);
 }
 #else
@@ -832,7 +829,6 @@
 				    unsigned long sp)
 {
 	return __prepare_ftrace_return(parent, ip, sp);
->>>>>>> 88084a3d
 }
 #endif
 #endif /* CONFIG_FUNCTION_GRAPH_TRACER */
