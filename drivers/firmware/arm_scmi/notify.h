/* SPDX-License-Identifier: GPL-2.0 */
/*
 * System Control and Management Interface (SCMI) Message Protocol
 * notification header file containing some definitions, structures
 * and function prototypes related to SCMI Notification handling.
 *
 * Copyright (C) 2020-2021 ARM Ltd.
 */
#ifndef _SCMI_NOTIFY_H
#define _SCMI_NOTIFY_H

#include <linux/device.h>
#include <linux/ktime.h>
#include <linux/types.h>

#define SCMI_PROTO_QUEUE_SZ	4096

/**
 * struct scmi_event  - Describes an event to be supported
 * @id: Event ID
 * @max_payld_sz: Max possible size for the payload of a notification message
 * @max_report_sz: Max possible size for the report of a notification message
 *
 * Each SCMI protocol, during its initialization phase, can describe the events
 * it wishes to support in a few struct scmi_event and pass them to the core
 * using scmi_register_protocol_events().
 */
struct scmi_event {
	u8	id;
	size_t	max_payld_sz;
	size_t	max_report_sz;
};

struct scmi_protocol_handle;

/**
 * struct scmi_event_ops  - Protocol helpers called by the notification core.
 * @get_num_sources: Returns the number of possible events' sources for this
 *		     protocol
 * @set_notify_enabled: Enable/disable the required evt_id/src_id notifications
 *			using the proper custom protocol commands.
 *			Return 0 on Success
 * @fill_custom_report: fills a custom event report from the provided
 *			event message payld identifying the event
 *			specific src_id.
 *			Return NULL on failure otherwise @report now fully
 *			populated
 *
 * Context: Helpers described in &struct scmi_event_ops are called only in
 *	    process context.
 */
struct scmi_event_ops {
	int (*get_num_sources)(const struct scmi_protocol_handle *ph);
	int (*set_notify_enabled)(const struct scmi_protocol_handle *ph,
				  u8 evt_id, u32 src_id, bool enabled);
	void *(*fill_custom_report)(const struct scmi_protocol_handle *ph,
				    u8 evt_id, ktime_t timestamp,
				    const void *payld, size_t payld_sz,
				    void *report, u32 *src_id);
};

/**
 * struct scmi_protocol_events  - Per-protocol description of available events
 * @queue_sz: Size in bytes of the per-protocol queue to use.
 * @ops: Array of protocol-specific events operations.
 * @evts: Array of supported protocol's events.
 * @num_events: Number of supported protocol's events described in @evts.
 * @num_sources: Number of protocol's sources, should be greater than 0; if not
 *		 available at compile time, it will be provided at run-time via
 *		 @get_num_sources.
 */
struct scmi_protocol_events {
	size_t				queue_sz;
	const struct scmi_event_ops	*ops;
	const struct scmi_event		*evts;
	unsigned int			num_events;
	unsigned int			num_sources;
};

int scmi_notification_init(struct scmi_handle *handle);
void scmi_notification_exit(struct scmi_handle *handle);
<<<<<<< HEAD

struct scmi_protocol_handle;
=======
>>>>>>> 8e0eb2fb
int scmi_register_protocol_events(const struct scmi_handle *handle, u8 proto_id,
				  const struct scmi_protocol_handle *ph,
				  const struct scmi_protocol_events *ee);
void scmi_deregister_protocol_events(const struct scmi_handle *handle,
				     u8 proto_id);
int scmi_notify(const struct scmi_handle *handle, u8 proto_id, u8 evt_id,
		const void *buf, size_t len, ktime_t ts);

#endif /* _SCMI_NOTIFY_H */<|MERGE_RESOLUTION|>--- conflicted
+++ resolved
@@ -79,11 +79,6 @@
 
 int scmi_notification_init(struct scmi_handle *handle);
 void scmi_notification_exit(struct scmi_handle *handle);
-<<<<<<< HEAD
-
-struct scmi_protocol_handle;
-=======
->>>>>>> 8e0eb2fb
 int scmi_register_protocol_events(const struct scmi_handle *handle, u8 proto_id,
 				  const struct scmi_protocol_handle *ph,
 				  const struct scmi_protocol_events *ee);
