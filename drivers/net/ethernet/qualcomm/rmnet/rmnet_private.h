--- conflicted
+++ resolved
@@ -19,23 +19,11 @@
 #define RMNET_TX_QUEUE_LEN         1000
 
 /* Constants */
-<<<<<<< HEAD
-#define RMNET_EGRESS_FORMAT_MAP                 BIT(1)
-#define RMNET_EGRESS_FORMAT_AGGREGATION         BIT(2)
-#define RMNET_EGRESS_FORMAT_MUXING              BIT(3)
-
-#define RMNET_INGRESS_FORMAT_MAP                BIT(1)
-#define RMNET_INGRESS_FORMAT_DEAGGREGATION      BIT(2)
-#define RMNET_INGRESS_FORMAT_DEMUXING           BIT(3)
-#define RMNET_INGRESS_FORMAT_MAP_COMMANDS       BIT(4)
-
-=======
 #define RMNET_INGRESS_FORMAT_DEAGGREGATION      BIT(0)
 #define RMNET_INGRESS_FORMAT_MAP_COMMANDS       BIT(1)
 #define RMNET_INGRESS_FORMAT_MAP_CKSUMV4        BIT(2)
 #define RMNET_EGRESS_FORMAT_MAP_CKSUMV4         BIT(3)
 
->>>>>>> 661e50bc
 /* Replace skb->dev to a virtual rmnet device and pass up the stack */
 #define RMNET_EPMODE_VND (1)
 /* Pass the frame directly to another device with dev_queue_xmit() */
