/*
 * Procedures for creating, accessing and interpreting the device tree.
 *
 * Paul Mackerras	August 1996.
 * Copyright (C) 1996-2005 Paul Mackerras.
 *
 *  Adapted for 64bit PowerPC by Dave Engebretsen and Peter Bergner.
 *    {engebret|bergner}@us.ibm.com
 *
 *  Adapted for sparc and sparc64 by David S. Miller davem@davemloft.net
 *
 *  Reconsolidated from arch/x/kernel/prom.c by Stephen Rothwell and
 *  Grant Likely.
 *
 *      This program is free software; you can redistribute it and/or
 *      modify it under the terms of the GNU General Public License
 *      as published by the Free Software Foundation; either version
 *      2 of the License, or (at your option) any later version.
 */
#include <linux/ctype.h>
#include <linux/cpu.h>
#include <linux/module.h>
#include <linux/of.h>
#include <linux/spinlock.h>
#include <linux/slab.h>
#include <linux/proc_fs.h>

#include "of_private.h"

LIST_HEAD(aliases_lookup);

struct device_node *of_allnodes;
EXPORT_SYMBOL(of_allnodes);
struct device_node *of_chosen;
struct device_node *of_aliases;
static struct device_node *of_stdout;

DEFINE_MUTEX(of_aliases_mutex);

/* use when traversing tree through the allnext, child, sibling,
 * or parent members of struct device_node.
 */
DEFINE_RAW_SPINLOCK(devtree_lock);

int of_n_addr_cells(struct device_node *np)
{
	const __be32 *ip;

	do {
		if (np->parent)
			np = np->parent;
		ip = of_get_property(np, "#address-cells", NULL);
		if (ip)
			return be32_to_cpup(ip);
	} while (np->parent);
	/* No #address-cells property for the root node */
	return OF_ROOT_NODE_ADDR_CELLS_DEFAULT;
}
EXPORT_SYMBOL(of_n_addr_cells);

int of_n_size_cells(struct device_node *np)
{
	const __be32 *ip;

	do {
		if (np->parent)
			np = np->parent;
		ip = of_get_property(np, "#size-cells", NULL);
		if (ip)
			return be32_to_cpup(ip);
	} while (np->parent);
	/* No #size-cells property for the root node */
	return OF_ROOT_NODE_SIZE_CELLS_DEFAULT;
}
EXPORT_SYMBOL(of_n_size_cells);

#ifdef CONFIG_NUMA
int __weak of_node_to_nid(struct device_node *np)
{
	return numa_node_id();
}
#endif

#if defined(CONFIG_OF_DYNAMIC)
/**
 *	of_node_get - Increment refcount of a node
 *	@node:	Node to inc refcount, NULL is supported to
 *		simplify writing of callers
 *
 *	Returns node.
 */
struct device_node *of_node_get(struct device_node *node)
{
	if (node)
		kref_get(&node->kref);
	return node;
}
EXPORT_SYMBOL(of_node_get);

static inline struct device_node *kref_to_device_node(struct kref *kref)
{
	return container_of(kref, struct device_node, kref);
}

/**
 *	of_node_release - release a dynamically allocated node
 *	@kref:  kref element of the node to be released
 *
 *	In of_node_put() this function is passed to kref_put()
 *	as the destructor.
 */
static void of_node_release(struct kref *kref)
{
	struct device_node *node = kref_to_device_node(kref);
	struct property *prop = node->properties;

	/* We should never be releasing nodes that haven't been detached. */
	if (!of_node_check_flag(node, OF_DETACHED)) {
		pr_err("ERROR: Bad of_node_put() on %s\n", node->full_name);
		dump_stack();
		kref_init(&node->kref);
		return;
	}

	if (!of_node_check_flag(node, OF_DYNAMIC))
		return;

	while (prop) {
		struct property *next = prop->next;
		kfree(prop->name);
		kfree(prop->value);
		kfree(prop);
		prop = next;

		if (!prop) {
			prop = node->deadprops;
			node->deadprops = NULL;
		}
	}
	kfree(node->full_name);
	kfree(node->data);
	kfree(node);
}

/**
 *	of_node_put - Decrement refcount of a node
 *	@node:	Node to dec refcount, NULL is supported to
 *		simplify writing of callers
 *
 */
void of_node_put(struct device_node *node)
{
	if (node)
		kref_put(&node->kref, of_node_release);
}
EXPORT_SYMBOL(of_node_put);
#endif /* CONFIG_OF_DYNAMIC */

static struct property *__of_find_property(const struct device_node *np,
					   const char *name, int *lenp)
{
	struct property *pp;

	if (!np)
		return NULL;

	for (pp = np->properties; pp; pp = pp->next) {
		if (of_prop_cmp(pp->name, name) == 0) {
			if (lenp)
				*lenp = pp->length;
			break;
		}
	}

	return pp;
}

struct property *of_find_property(const struct device_node *np,
				  const char *name,
				  int *lenp)
{
	struct property *pp;
	unsigned long flags;

	raw_spin_lock_irqsave(&devtree_lock, flags);
	pp = __of_find_property(np, name, lenp);
	raw_spin_unlock_irqrestore(&devtree_lock, flags);

	return pp;
}
EXPORT_SYMBOL(of_find_property);

/**
 * of_find_all_nodes - Get next node in global list
 * @prev:	Previous node or NULL to start iteration
 *		of_node_put() will be called on it
 *
 * Returns a node pointer with refcount incremented, use
 * of_node_put() on it when done.
 */
struct device_node *of_find_all_nodes(struct device_node *prev)
{
	struct device_node *np;
	unsigned long flags;

	raw_spin_lock_irqsave(&devtree_lock, flags);
	np = prev ? prev->allnext : of_allnodes;
	for (; np != NULL; np = np->allnext)
		if (of_node_get(np))
			break;
	of_node_put(prev);
	raw_spin_unlock_irqrestore(&devtree_lock, flags);
	return np;
}
EXPORT_SYMBOL(of_find_all_nodes);

/*
 * Find a property with a given name for a given node
 * and return the value.
 */
static const void *__of_get_property(const struct device_node *np,
				     const char *name, int *lenp)
{
	struct property *pp = __of_find_property(np, name, lenp);

	return pp ? pp->value : NULL;
}

/*
 * Find a property with a given name for a given node
 * and return the value.
 */
const void *of_get_property(const struct device_node *np, const char *name,
			    int *lenp)
{
	struct property *pp = of_find_property(np, name, lenp);

	return pp ? pp->value : NULL;
}
EXPORT_SYMBOL(of_get_property);

/*
 * arch_match_cpu_phys_id - Match the given logical CPU and physical id
 *
 * @cpu: logical cpu index of a core/thread
 * @phys_id: physical identifier of a core/thread
 *
 * CPU logical to physical index mapping is architecture specific.
 * However this __weak function provides a default match of physical
 * id to logical cpu index. phys_id provided here is usually values read
 * from the device tree which must match the hardware internal registers.
 *
 * Returns true if the physical identifier and the logical cpu index
 * correspond to the same core/thread, false otherwise.
 */
bool __weak arch_match_cpu_phys_id(int cpu, u64 phys_id)
{
	return (u32)phys_id == cpu;
}

/**
 * Checks if the given "prop_name" property holds the physical id of the
 * core/thread corresponding to the logical cpu 'cpu'. If 'thread' is not
 * NULL, local thread number within the core is returned in it.
 */
static bool __of_find_n_match_cpu_property(struct device_node *cpun,
			const char *prop_name, int cpu, unsigned int *thread)
{
	const __be32 *cell;
	int ac, prop_len, tid;
	u64 hwid;

	ac = of_n_addr_cells(cpun);
	cell = of_get_property(cpun, prop_name, &prop_len);
<<<<<<< HEAD
	if (!cell)
		return false;
	prop_len /= sizeof(*cell);
=======
	if (!cell || !ac)
		return false;
	prop_len /= sizeof(*cell) * ac;
>>>>>>> d8ec26d7
	for (tid = 0; tid < prop_len; tid++) {
		hwid = of_read_number(cell, ac);
		if (arch_match_cpu_phys_id(cpu, hwid)) {
			if (thread)
				*thread = tid;
			return true;
		}
		cell += ac;
	}
	return false;
}

<<<<<<< HEAD
=======
/*
 * arch_find_n_match_cpu_physical_id - See if the given device node is
 * for the cpu corresponding to logical cpu 'cpu'.  Return true if so,
 * else false.  If 'thread' is non-NULL, the local thread number within the
 * core is returned in it.
 */
bool __weak arch_find_n_match_cpu_physical_id(struct device_node *cpun,
					      int cpu, unsigned int *thread)
{
	/* Check for non-standard "ibm,ppc-interrupt-server#s" property
	 * for thread ids on PowerPC. If it doesn't exist fallback to
	 * standard "reg" property.
	 */
	if (IS_ENABLED(CONFIG_PPC) &&
	    __of_find_n_match_cpu_property(cpun,
					   "ibm,ppc-interrupt-server#s",
					   cpu, thread))
		return true;

	if (__of_find_n_match_cpu_property(cpun, "reg", cpu, thread))
		return true;

	return false;
}

>>>>>>> d8ec26d7
/**
 * of_get_cpu_node - Get device node associated with the given logical CPU
 *
 * @cpu: CPU number(logical index) for which device node is required
 * @thread: if not NULL, local thread number within the physical core is
 *          returned
 *
 * The main purpose of this function is to retrieve the device node for the
 * given logical CPU index. It should be used to initialize the of_node in
 * cpu device. Once of_node in cpu device is populated, all the further
 * references can use that instead.
 *
 * CPU logical to physical index mapping is architecture specific and is built
 * before booting secondary cores. This function uses arch_match_cpu_phys_id
 * which can be overridden by architecture specific implementation.
 *
 * Returns a node pointer for the logical cpu if found, else NULL.
 */
struct device_node *of_get_cpu_node(int cpu, unsigned int *thread)
{
<<<<<<< HEAD
	struct device_node *cpun, *cpus;

	cpus = of_find_node_by_path("/cpus");
	if (!cpus)
		return NULL;

	for_each_child_of_node(cpus, cpun) {
		if (of_node_cmp(cpun->type, "cpu"))
			continue;
		/* Check for non-standard "ibm,ppc-interrupt-server#s" property
		 * for thread ids on PowerPC. If it doesn't exist fallback to
		 * standard "reg" property.
		 */
		if (IS_ENABLED(CONFIG_PPC) &&
			__of_find_n_match_cpu_property(cpun,
				"ibm,ppc-interrupt-server#s", cpu, thread))
			return cpun;
		if (__of_find_n_match_cpu_property(cpun, "reg", cpu, thread))
=======
	struct device_node *cpun;

	for_each_node_by_type(cpun, "cpu") {
		if (arch_find_n_match_cpu_physical_id(cpun, cpu, thread))
>>>>>>> d8ec26d7
			return cpun;
	}
	return NULL;
}
EXPORT_SYMBOL(of_get_cpu_node);

/** Checks if the given "compat" string matches one of the strings in
 * the device's "compatible" property
 */
static int __of_device_is_compatible(const struct device_node *device,
				     const char *compat)
{
	const char* cp;
	int cplen, l;

	cp = __of_get_property(device, "compatible", &cplen);
	if (cp == NULL)
		return 0;
	while (cplen > 0) {
		if (of_compat_cmp(cp, compat, strlen(compat)) == 0)
			return 1;
		l = strlen(cp) + 1;
		cp += l;
		cplen -= l;
	}

	return 0;
}

/** Checks if the given "compat" string matches one of the strings in
 * the device's "compatible" property
 */
int of_device_is_compatible(const struct device_node *device,
		const char *compat)
{
	unsigned long flags;
	int res;

	raw_spin_lock_irqsave(&devtree_lock, flags);
	res = __of_device_is_compatible(device, compat);
	raw_spin_unlock_irqrestore(&devtree_lock, flags);
	return res;
}
EXPORT_SYMBOL(of_device_is_compatible);

/**
 * of_machine_is_compatible - Test root of device tree for a given compatible value
 * @compat: compatible string to look for in root node's compatible property.
 *
 * Returns true if the root node has the given value in its
 * compatible property.
 */
int of_machine_is_compatible(const char *compat)
{
	struct device_node *root;
	int rc = 0;

	root = of_find_node_by_path("/");
	if (root) {
		rc = of_device_is_compatible(root, compat);
		of_node_put(root);
	}
	return rc;
}
EXPORT_SYMBOL(of_machine_is_compatible);

/**
 *  __of_device_is_available - check if a device is available for use
 *
 *  @device: Node to check for availability, with locks already held
 *
 *  Returns 1 if the status property is absent or set to "okay" or "ok",
 *  0 otherwise
 */
static int __of_device_is_available(const struct device_node *device)
{
	const char *status;
	int statlen;

	status = __of_get_property(device, "status", &statlen);
	if (status == NULL)
		return 1;

	if (statlen > 0) {
		if (!strcmp(status, "okay") || !strcmp(status, "ok"))
			return 1;
	}

	return 0;
}

/**
 *  of_device_is_available - check if a device is available for use
 *
 *  @device: Node to check for availability
 *
 *  Returns 1 if the status property is absent or set to "okay" or "ok",
 *  0 otherwise
 */
int of_device_is_available(const struct device_node *device)
{
	unsigned long flags;
	int res;

	raw_spin_lock_irqsave(&devtree_lock, flags);
	res = __of_device_is_available(device);
	raw_spin_unlock_irqrestore(&devtree_lock, flags);
	return res;

}
EXPORT_SYMBOL(of_device_is_available);

/**
 *	of_get_parent - Get a node's parent if any
 *	@node:	Node to get parent
 *
 *	Returns a node pointer with refcount incremented, use
 *	of_node_put() on it when done.
 */
struct device_node *of_get_parent(const struct device_node *node)
{
	struct device_node *np;
	unsigned long flags;

	if (!node)
		return NULL;

	raw_spin_lock_irqsave(&devtree_lock, flags);
	np = of_node_get(node->parent);
	raw_spin_unlock_irqrestore(&devtree_lock, flags);
	return np;
}
EXPORT_SYMBOL(of_get_parent);

/**
 *	of_get_next_parent - Iterate to a node's parent
 *	@node:	Node to get parent of
 *
 * 	This is like of_get_parent() except that it drops the
 * 	refcount on the passed node, making it suitable for iterating
 * 	through a node's parents.
 *
 *	Returns a node pointer with refcount incremented, use
 *	of_node_put() on it when done.
 */
struct device_node *of_get_next_parent(struct device_node *node)
{
	struct device_node *parent;
	unsigned long flags;

	if (!node)
		return NULL;

	raw_spin_lock_irqsave(&devtree_lock, flags);
	parent = of_node_get(node->parent);
	of_node_put(node);
	raw_spin_unlock_irqrestore(&devtree_lock, flags);
	return parent;
}
EXPORT_SYMBOL(of_get_next_parent);

/**
 *	of_get_next_child - Iterate a node childs
 *	@node:	parent node
 *	@prev:	previous child of the parent node, or NULL to get first
 *
 *	Returns a node pointer with refcount incremented, use
 *	of_node_put() on it when done.
 */
struct device_node *of_get_next_child(const struct device_node *node,
	struct device_node *prev)
{
	struct device_node *next;
	unsigned long flags;

	raw_spin_lock_irqsave(&devtree_lock, flags);
	next = prev ? prev->sibling : node->child;
	for (; next; next = next->sibling)
		if (of_node_get(next))
			break;
	of_node_put(prev);
	raw_spin_unlock_irqrestore(&devtree_lock, flags);
	return next;
}
EXPORT_SYMBOL(of_get_next_child);

/**
 *	of_get_next_available_child - Find the next available child node
 *	@node:	parent node
 *	@prev:	previous child of the parent node, or NULL to get first
 *
 *      This function is like of_get_next_child(), except that it
 *      automatically skips any disabled nodes (i.e. status = "disabled").
 */
struct device_node *of_get_next_available_child(const struct device_node *node,
	struct device_node *prev)
{
	struct device_node *next;
	unsigned long flags;

	raw_spin_lock_irqsave(&devtree_lock, flags);
	next = prev ? prev->sibling : node->child;
	for (; next; next = next->sibling) {
		if (!__of_device_is_available(next))
			continue;
		if (of_node_get(next))
			break;
	}
	of_node_put(prev);
	raw_spin_unlock_irqrestore(&devtree_lock, flags);
	return next;
}
EXPORT_SYMBOL(of_get_next_available_child);

/**
 *	of_get_child_by_name - Find the child node by name for a given parent
 *	@node:	parent node
 *	@name:	child name to look for.
 *
 *      This function looks for child node for given matching name
 *
 *	Returns a node pointer if found, with refcount incremented, use
 *	of_node_put() on it when done.
 *	Returns NULL if node is not found.
 */
struct device_node *of_get_child_by_name(const struct device_node *node,
				const char *name)
{
	struct device_node *child;

	for_each_child_of_node(node, child)
		if (child->name && (of_node_cmp(child->name, name) == 0))
			break;
	return child;
}
EXPORT_SYMBOL(of_get_child_by_name);

/**
 *	of_find_node_by_path - Find a node matching a full OF path
 *	@path:	The full path to match
 *
 *	Returns a node pointer with refcount incremented, use
 *	of_node_put() on it when done.
 */
struct device_node *of_find_node_by_path(const char *path)
{
	struct device_node *np = of_allnodes;
	unsigned long flags;

	raw_spin_lock_irqsave(&devtree_lock, flags);
	for (; np; np = np->allnext) {
		if (np->full_name && (of_node_cmp(np->full_name, path) == 0)
		    && of_node_get(np))
			break;
	}
	raw_spin_unlock_irqrestore(&devtree_lock, flags);
	return np;
}
EXPORT_SYMBOL(of_find_node_by_path);

/**
 *	of_find_node_by_name - Find a node by its "name" property
 *	@from:	The node to start searching from or NULL, the node
 *		you pass will not be searched, only the next one
 *		will; typically, you pass what the previous call
 *		returned. of_node_put() will be called on it
 *	@name:	The name string to match against
 *
 *	Returns a node pointer with refcount incremented, use
 *	of_node_put() on it when done.
 */
struct device_node *of_find_node_by_name(struct device_node *from,
	const char *name)
{
	struct device_node *np;
	unsigned long flags;

	raw_spin_lock_irqsave(&devtree_lock, flags);
	np = from ? from->allnext : of_allnodes;
	for (; np; np = np->allnext)
		if (np->name && (of_node_cmp(np->name, name) == 0)
		    && of_node_get(np))
			break;
	of_node_put(from);
	raw_spin_unlock_irqrestore(&devtree_lock, flags);
	return np;
}
EXPORT_SYMBOL(of_find_node_by_name);

/**
 *	of_find_node_by_type - Find a node by its "device_type" property
 *	@from:	The node to start searching from, or NULL to start searching
 *		the entire device tree. The node you pass will not be
 *		searched, only the next one will; typically, you pass
 *		what the previous call returned. of_node_put() will be
 *		called on from for you.
 *	@type:	The type string to match against
 *
 *	Returns a node pointer with refcount incremented, use
 *	of_node_put() on it when done.
 */
struct device_node *of_find_node_by_type(struct device_node *from,
	const char *type)
{
	struct device_node *np;
	unsigned long flags;

	raw_spin_lock_irqsave(&devtree_lock, flags);
	np = from ? from->allnext : of_allnodes;
	for (; np; np = np->allnext)
		if (np->type && (of_node_cmp(np->type, type) == 0)
		    && of_node_get(np))
			break;
	of_node_put(from);
	raw_spin_unlock_irqrestore(&devtree_lock, flags);
	return np;
}
EXPORT_SYMBOL(of_find_node_by_type);

/**
 *	of_find_compatible_node - Find a node based on type and one of the
 *                                tokens in its "compatible" property
 *	@from:		The node to start searching from or NULL, the node
 *			you pass will not be searched, only the next one
 *			will; typically, you pass what the previous call
 *			returned. of_node_put() will be called on it
 *	@type:		The type string to match "device_type" or NULL to ignore
 *	@compatible:	The string to match to one of the tokens in the device
 *			"compatible" list.
 *
 *	Returns a node pointer with refcount incremented, use
 *	of_node_put() on it when done.
 */
struct device_node *of_find_compatible_node(struct device_node *from,
	const char *type, const char *compatible)
{
	struct device_node *np;
	unsigned long flags;

	raw_spin_lock_irqsave(&devtree_lock, flags);
	np = from ? from->allnext : of_allnodes;
	for (; np; np = np->allnext) {
		if (type
		    && !(np->type && (of_node_cmp(np->type, type) == 0)))
			continue;
		if (__of_device_is_compatible(np, compatible) &&
		    of_node_get(np))
			break;
	}
	of_node_put(from);
	raw_spin_unlock_irqrestore(&devtree_lock, flags);
	return np;
}
EXPORT_SYMBOL(of_find_compatible_node);

/**
 *	of_find_node_with_property - Find a node which has a property with
 *                                   the given name.
 *	@from:		The node to start searching from or NULL, the node
 *			you pass will not be searched, only the next one
 *			will; typically, you pass what the previous call
 *			returned. of_node_put() will be called on it
 *	@prop_name:	The name of the property to look for.
 *
 *	Returns a node pointer with refcount incremented, use
 *	of_node_put() on it when done.
 */
struct device_node *of_find_node_with_property(struct device_node *from,
	const char *prop_name)
{
	struct device_node *np;
	struct property *pp;
	unsigned long flags;

	raw_spin_lock_irqsave(&devtree_lock, flags);
	np = from ? from->allnext : of_allnodes;
	for (; np; np = np->allnext) {
		for (pp = np->properties; pp; pp = pp->next) {
			if (of_prop_cmp(pp->name, prop_name) == 0) {
				of_node_get(np);
				goto out;
			}
		}
	}
out:
	of_node_put(from);
	raw_spin_unlock_irqrestore(&devtree_lock, flags);
	return np;
}
EXPORT_SYMBOL(of_find_node_with_property);

static
const struct of_device_id *__of_match_node(const struct of_device_id *matches,
					   const struct device_node *node)
{
	if (!matches)
		return NULL;

	while (matches->name[0] || matches->type[0] || matches->compatible[0]) {
		int match = 1;
		if (matches->name[0])
			match &= node->name
				&& !strcmp(matches->name, node->name);
		if (matches->type[0])
			match &= node->type
				&& !strcmp(matches->type, node->type);
		if (matches->compatible[0])
			match &= __of_device_is_compatible(node,
							   matches->compatible);
		if (match)
			return matches;
		matches++;
	}
	return NULL;
}

/**
 * of_match_node - Tell if an device_node has a matching of_match structure
 *	@matches:	array of of device match structures to search in
 *	@node:		the of device structure to match against
 *
 *	Low level utility function used by device matching.
 */
const struct of_device_id *of_match_node(const struct of_device_id *matches,
					 const struct device_node *node)
{
	const struct of_device_id *match;
	unsigned long flags;

	raw_spin_lock_irqsave(&devtree_lock, flags);
	match = __of_match_node(matches, node);
	raw_spin_unlock_irqrestore(&devtree_lock, flags);
	return match;
}
EXPORT_SYMBOL(of_match_node);

/**
 *	of_find_matching_node_and_match - Find a node based on an of_device_id
 *					  match table.
 *	@from:		The node to start searching from or NULL, the node
 *			you pass will not be searched, only the next one
 *			will; typically, you pass what the previous call
 *			returned. of_node_put() will be called on it
 *	@matches:	array of of device match structures to search in
 *	@match		Updated to point at the matches entry which matched
 *
 *	Returns a node pointer with refcount incremented, use
 *	of_node_put() on it when done.
 */
struct device_node *of_find_matching_node_and_match(struct device_node *from,
					const struct of_device_id *matches,
					const struct of_device_id **match)
{
	struct device_node *np;
	const struct of_device_id *m;
	unsigned long flags;

	if (match)
		*match = NULL;

	raw_spin_lock_irqsave(&devtree_lock, flags);
	np = from ? from->allnext : of_allnodes;
	for (; np; np = np->allnext) {
		m = __of_match_node(matches, np);
		if (m && of_node_get(np)) {
			if (match)
				*match = m;
			break;
		}
	}
	of_node_put(from);
	raw_spin_unlock_irqrestore(&devtree_lock, flags);
	return np;
}
EXPORT_SYMBOL(of_find_matching_node_and_match);

/**
 * of_modalias_node - Lookup appropriate modalias for a device node
 * @node:	pointer to a device tree node
 * @modalias:	Pointer to buffer that modalias value will be copied into
 * @len:	Length of modalias value
 *
 * Based on the value of the compatible property, this routine will attempt
 * to choose an appropriate modalias value for a particular device tree node.
 * It does this by stripping the manufacturer prefix (as delimited by a ',')
 * from the first entry in the compatible list property.
 *
 * This routine returns 0 on success, <0 on failure.
 */
int of_modalias_node(struct device_node *node, char *modalias, int len)
{
	const char *compatible, *p;
	int cplen;

	compatible = of_get_property(node, "compatible", &cplen);
	if (!compatible || strlen(compatible) > cplen)
		return -ENODEV;
	p = strchr(compatible, ',');
	strlcpy(modalias, p ? p + 1 : compatible, len);
	return 0;
}
EXPORT_SYMBOL_GPL(of_modalias_node);

/**
 * of_find_node_by_phandle - Find a node given a phandle
 * @handle:	phandle of the node to find
 *
 * Returns a node pointer with refcount incremented, use
 * of_node_put() on it when done.
 */
struct device_node *of_find_node_by_phandle(phandle handle)
{
	struct device_node *np;
	unsigned long flags;

	raw_spin_lock_irqsave(&devtree_lock, flags);
	for (np = of_allnodes; np; np = np->allnext)
		if (np->phandle == handle)
			break;
	of_node_get(np);
	raw_spin_unlock_irqrestore(&devtree_lock, flags);
	return np;
}
EXPORT_SYMBOL(of_find_node_by_phandle);

/**
 * of_find_property_value_of_size
 *
 * @np:		device node from which the property value is to be read.
 * @propname:	name of the property to be searched.
 * @len:	requested length of property value
 *
 * Search for a property in a device node and valid the requested size.
 * Returns the property value on success, -EINVAL if the property does not
 *  exist, -ENODATA if property does not have a value, and -EOVERFLOW if the
 * property data isn't large enough.
 *
 */
static void *of_find_property_value_of_size(const struct device_node *np,
			const char *propname, u32 len)
{
	struct property *prop = of_find_property(np, propname, NULL);

	if (!prop)
		return ERR_PTR(-EINVAL);
	if (!prop->value)
		return ERR_PTR(-ENODATA);
	if (len > prop->length)
		return ERR_PTR(-EOVERFLOW);

	return prop->value;
}

/**
 * of_property_read_u32_index - Find and read a u32 from a multi-value property.
 *
 * @np:		device node from which the property value is to be read.
 * @propname:	name of the property to be searched.
 * @index:	index of the u32 in the list of values
 * @out_value:	pointer to return value, modified only if no error.
 *
 * Search for a property in a device node and read nth 32-bit value from
 * it. Returns 0 on success, -EINVAL if the property does not exist,
 * -ENODATA if property does not have a value, and -EOVERFLOW if the
 * property data isn't large enough.
 *
 * The out_value is modified only if a valid u32 value can be decoded.
 */
int of_property_read_u32_index(const struct device_node *np,
				       const char *propname,
				       u32 index, u32 *out_value)
{
	const u32 *val = of_find_property_value_of_size(np, propname,
					((index + 1) * sizeof(*out_value)));

	if (IS_ERR(val))
		return PTR_ERR(val);

	*out_value = be32_to_cpup(((__be32 *)val) + index);
	return 0;
}
EXPORT_SYMBOL_GPL(of_property_read_u32_index);

/**
 * of_property_read_u8_array - Find and read an array of u8 from a property.
 *
 * @np:		device node from which the property value is to be read.
 * @propname:	name of the property to be searched.
 * @out_values:	pointer to return value, modified only if return value is 0.
 * @sz:		number of array elements to read
 *
 * Search for a property in a device node and read 8-bit value(s) from
 * it. Returns 0 on success, -EINVAL if the property does not exist,
 * -ENODATA if property does not have a value, and -EOVERFLOW if the
 * property data isn't large enough.
 *
 * dts entry of array should be like:
 *	property = /bits/ 8 <0x50 0x60 0x70>;
 *
 * The out_values is modified only if a valid u8 value can be decoded.
 */
int of_property_read_u8_array(const struct device_node *np,
			const char *propname, u8 *out_values, size_t sz)
{
	const u8 *val = of_find_property_value_of_size(np, propname,
						(sz * sizeof(*out_values)));

	if (IS_ERR(val))
		return PTR_ERR(val);

	while (sz--)
		*out_values++ = *val++;
	return 0;
}
EXPORT_SYMBOL_GPL(of_property_read_u8_array);

/**
 * of_property_read_u16_array - Find and read an array of u16 from a property.
 *
 * @np:		device node from which the property value is to be read.
 * @propname:	name of the property to be searched.
 * @out_values:	pointer to return value, modified only if return value is 0.
 * @sz:		number of array elements to read
 *
 * Search for a property in a device node and read 16-bit value(s) from
 * it. Returns 0 on success, -EINVAL if the property does not exist,
 * -ENODATA if property does not have a value, and -EOVERFLOW if the
 * property data isn't large enough.
 *
 * dts entry of array should be like:
 *	property = /bits/ 16 <0x5000 0x6000 0x7000>;
 *
 * The out_values is modified only if a valid u16 value can be decoded.
 */
int of_property_read_u16_array(const struct device_node *np,
			const char *propname, u16 *out_values, size_t sz)
{
	const __be16 *val = of_find_property_value_of_size(np, propname,
						(sz * sizeof(*out_values)));

	if (IS_ERR(val))
		return PTR_ERR(val);

	while (sz--)
		*out_values++ = be16_to_cpup(val++);
	return 0;
}
EXPORT_SYMBOL_GPL(of_property_read_u16_array);

/**
 * of_property_read_u32_array - Find and read an array of 32 bit integers
 * from a property.
 *
 * @np:		device node from which the property value is to be read.
 * @propname:	name of the property to be searched.
 * @out_values:	pointer to return value, modified only if return value is 0.
 * @sz:		number of array elements to read
 *
 * Search for a property in a device node and read 32-bit value(s) from
 * it. Returns 0 on success, -EINVAL if the property does not exist,
 * -ENODATA if property does not have a value, and -EOVERFLOW if the
 * property data isn't large enough.
 *
 * The out_values is modified only if a valid u32 value can be decoded.
 */
int of_property_read_u32_array(const struct device_node *np,
			       const char *propname, u32 *out_values,
			       size_t sz)
{
	const __be32 *val = of_find_property_value_of_size(np, propname,
						(sz * sizeof(*out_values)));

	if (IS_ERR(val))
		return PTR_ERR(val);

	while (sz--)
		*out_values++ = be32_to_cpup(val++);
	return 0;
}
EXPORT_SYMBOL_GPL(of_property_read_u32_array);

/**
 * of_property_read_u64 - Find and read a 64 bit integer from a property
 * @np:		device node from which the property value is to be read.
 * @propname:	name of the property to be searched.
 * @out_value:	pointer to return value, modified only if return value is 0.
 *
 * Search for a property in a device node and read a 64-bit value from
 * it. Returns 0 on success, -EINVAL if the property does not exist,
 * -ENODATA if property does not have a value, and -EOVERFLOW if the
 * property data isn't large enough.
 *
 * The out_value is modified only if a valid u64 value can be decoded.
 */
int of_property_read_u64(const struct device_node *np, const char *propname,
			 u64 *out_value)
{
	const __be32 *val = of_find_property_value_of_size(np, propname,
						sizeof(*out_value));

	if (IS_ERR(val))
		return PTR_ERR(val);

	*out_value = of_read_number(val, 2);
	return 0;
}
EXPORT_SYMBOL_GPL(of_property_read_u64);

/**
 * of_property_read_string - Find and read a string from a property
 * @np:		device node from which the property value is to be read.
 * @propname:	name of the property to be searched.
 * @out_string:	pointer to null terminated return string, modified only if
 *		return value is 0.
 *
 * Search for a property in a device tree node and retrieve a null
 * terminated string value (pointer to data, not a copy). Returns 0 on
 * success, -EINVAL if the property does not exist, -ENODATA if property
 * does not have a value, and -EILSEQ if the string is not null-terminated
 * within the length of the property data.
 *
 * The out_string pointer is modified only if a valid string can be decoded.
 */
int of_property_read_string(struct device_node *np, const char *propname,
				const char **out_string)
{
	struct property *prop = of_find_property(np, propname, NULL);
	if (!prop)
		return -EINVAL;
	if (!prop->value)
		return -ENODATA;
	if (strnlen(prop->value, prop->length) >= prop->length)
		return -EILSEQ;
	*out_string = prop->value;
	return 0;
}
EXPORT_SYMBOL_GPL(of_property_read_string);

/**
 * of_property_read_string_index - Find and read a string from a multiple
 * strings property.
 * @np:		device node from which the property value is to be read.
 * @propname:	name of the property to be searched.
 * @index:	index of the string in the list of strings
 * @out_string:	pointer to null terminated return string, modified only if
 *		return value is 0.
 *
 * Search for a property in a device tree node and retrieve a null
 * terminated string value (pointer to data, not a copy) in the list of strings
 * contained in that property.
 * Returns 0 on success, -EINVAL if the property does not exist, -ENODATA if
 * property does not have a value, and -EILSEQ if the string is not
 * null-terminated within the length of the property data.
 *
 * The out_string pointer is modified only if a valid string can be decoded.
 */
int of_property_read_string_index(struct device_node *np, const char *propname,
				  int index, const char **output)
{
	struct property *prop = of_find_property(np, propname, NULL);
	int i = 0;
	size_t l = 0, total = 0;
	const char *p;

	if (!prop)
		return -EINVAL;
	if (!prop->value)
		return -ENODATA;
	if (strnlen(prop->value, prop->length) >= prop->length)
		return -EILSEQ;

	p = prop->value;

	for (i = 0; total < prop->length; total += l, p += l) {
		l = strlen(p) + 1;
		if (i++ == index) {
			*output = p;
			return 0;
		}
	}
	return -ENODATA;
}
EXPORT_SYMBOL_GPL(of_property_read_string_index);

/**
 * of_property_match_string() - Find string in a list and return index
 * @np: pointer to node containing string list property
 * @propname: string list property name
 * @string: pointer to string to search for in string list
 *
 * This function searches a string list property and returns the index
 * of a specific string value.
 */
int of_property_match_string(struct device_node *np, const char *propname,
			     const char *string)
{
	struct property *prop = of_find_property(np, propname, NULL);
	size_t l;
	int i;
	const char *p, *end;

	if (!prop)
		return -EINVAL;
	if (!prop->value)
		return -ENODATA;

	p = prop->value;
	end = p + prop->length;

	for (i = 0; p < end; i++, p += l) {
		l = strlen(p) + 1;
		if (p + l > end)
			return -EILSEQ;
		pr_debug("comparing %s with %s\n", string, p);
		if (strcmp(string, p) == 0)
			return i; /* Found it; return index */
	}
	return -ENODATA;
}
EXPORT_SYMBOL_GPL(of_property_match_string);

/**
 * of_property_count_strings - Find and return the number of strings from a
 * multiple strings property.
 * @np:		device node from which the property value is to be read.
 * @propname:	name of the property to be searched.
 *
 * Search for a property in a device tree node and retrieve the number of null
 * terminated string contain in it. Returns the number of strings on
 * success, -EINVAL if the property does not exist, -ENODATA if property
 * does not have a value, and -EILSEQ if the string is not null-terminated
 * within the length of the property data.
 */
int of_property_count_strings(struct device_node *np, const char *propname)
{
	struct property *prop = of_find_property(np, propname, NULL);
	int i = 0;
	size_t l = 0, total = 0;
	const char *p;

	if (!prop)
		return -EINVAL;
	if (!prop->value)
		return -ENODATA;
	if (strnlen(prop->value, prop->length) >= prop->length)
		return -EILSEQ;

	p = prop->value;

	for (i = 0; total < prop->length; total += l, p += l, i++)
		l = strlen(p) + 1;

	return i;
}
EXPORT_SYMBOL_GPL(of_property_count_strings);

<<<<<<< HEAD
=======
void of_print_phandle_args(const char *msg, const struct of_phandle_args *args)
{
	int i;
	printk("%s %s", msg, of_node_full_name(args->np));
	for (i = 0; i < args->args_count; i++)
		printk(i ? ",%08x" : ":%08x", args->args[i]);
	printk("\n");
}

>>>>>>> d8ec26d7
static int __of_parse_phandle_with_args(const struct device_node *np,
					const char *list_name,
					const char *cells_name,
					int cell_count, int index,
					struct of_phandle_args *out_args)
{
	const __be32 *list, *list_end;
	int rc = 0, size, cur_index = 0;
	uint32_t count = 0;
	struct device_node *node = NULL;
	phandle phandle;

	/* Retrieve the phandle list property */
	list = of_get_property(np, list_name, &size);
	if (!list)
		return -ENOENT;
	list_end = list + size / sizeof(*list);

	/* Loop over the phandles until all the requested entry is found */
	while (list < list_end) {
		rc = -EINVAL;
		count = 0;

		/*
		 * If phandle is 0, then it is an empty entry with no
		 * arguments.  Skip forward to the next entry.
		 */
		phandle = be32_to_cpup(list++);
		if (phandle) {
			/*
			 * Find the provider node and parse the #*-cells
			 * property to determine the argument length.
			 *
			 * This is not needed if the cell count is hard-coded
			 * (i.e. cells_name not set, but cell_count is set),
			 * except when we're going to return the found node
			 * below.
			 */
			if (cells_name || cur_index == index) {
				node = of_find_node_by_phandle(phandle);
				if (!node) {
					pr_err("%s: could not find phandle\n",
						np->full_name);
					goto err;
				}
			}

			if (cells_name) {
				if (of_property_read_u32(node, cells_name,
							 &count)) {
					pr_err("%s: could not get %s for %s\n",
						np->full_name, cells_name,
						node->full_name);
					goto err;
				}
			} else {
				count = cell_count;
			}

			/*
			 * Make sure that the arguments actually fit in the
			 * remaining property data length
			 */
			if (list + count > list_end) {
				pr_err("%s: arguments longer than property\n",
					 np->full_name);
				goto err;
			}
		}

		/*
		 * All of the error cases above bail out of the loop, so at
		 * this point, the parsing is successful. If the requested
		 * index matches, then fill the out_args structure and return,
		 * or return -ENOENT for an empty entry.
		 */
		rc = -ENOENT;
		if (cur_index == index) {
			if (!phandle)
				goto err;

			if (out_args) {
				int i;
				if (WARN_ON(count > MAX_PHANDLE_ARGS))
					count = MAX_PHANDLE_ARGS;
				out_args->np = node;
				out_args->args_count = count;
				for (i = 0; i < count; i++)
					out_args->args[i] = be32_to_cpup(list++);
			} else {
				of_node_put(node);
			}

			/* Found it! return success */
			return 0;
		}

		of_node_put(node);
		node = NULL;
		list += count;
		cur_index++;
	}

	/*
	 * Unlock node before returning result; will be one of:
	 * -ENOENT : index is for empty phandle
	 * -EINVAL : parsing error on data
	 * [1..n]  : Number of phandle (count mode; when index = -1)
	 */
	rc = index < 0 ? cur_index : -ENOENT;
 err:
	if (node)
		of_node_put(node);
	return rc;
}

/**
 * of_parse_phandle - Resolve a phandle property to a device_node pointer
 * @np: Pointer to device node holding phandle property
 * @phandle_name: Name of property holding a phandle value
 * @index: For properties holding a table of phandles, this is the index into
 *         the table
 *
 * Returns the device_node pointer with refcount incremented.  Use
 * of_node_put() on it when done.
 */
struct device_node *of_parse_phandle(const struct device_node *np,
				     const char *phandle_name, int index)
{
	struct of_phandle_args args;

	if (index < 0)
		return NULL;

	if (__of_parse_phandle_with_args(np, phandle_name, NULL, 0,
					 index, &args))
		return NULL;

	return args.np;
}
EXPORT_SYMBOL(of_parse_phandle);

/**
 * of_parse_phandle_with_args() - Find a node pointed by phandle in a list
 * @np:		pointer to a device tree node containing a list
 * @list_name:	property name that contains a list
 * @cells_name:	property name that specifies phandles' arguments count
 * @index:	index of a phandle to parse out
 * @out_args:	optional pointer to output arguments structure (will be filled)
 *
 * This function is useful to parse lists of phandles and their arguments.
 * Returns 0 on success and fills out_args, on error returns appropriate
 * errno value.
 *
 * Caller is responsible to call of_node_put() on the returned out_args->node
 * pointer.
 *
 * Example:
 *
 * phandle1: node1 {
 * 	#list-cells = <2>;
 * }
 *
 * phandle2: node2 {
 * 	#list-cells = <1>;
 * }
 *
 * node3 {
 * 	list = <&phandle1 1 2 &phandle2 3>;
 * }
 *
 * To get a device_node of the `node2' node you may call this:
 * of_parse_phandle_with_args(node3, "list", "#list-cells", 1, &args);
 */
int of_parse_phandle_with_args(const struct device_node *np, const char *list_name,
				const char *cells_name, int index,
				struct of_phandle_args *out_args)
{
	if (index < 0)
		return -EINVAL;
	return __of_parse_phandle_with_args(np, list_name, cells_name, 0,
					    index, out_args);
}
EXPORT_SYMBOL(of_parse_phandle_with_args);

/**
 * of_parse_phandle_with_fixed_args() - Find a node pointed by phandle in a list
 * @np:		pointer to a device tree node containing a list
 * @list_name:	property name that contains a list
 * @cell_count: number of argument cells following the phandle
 * @index:	index of a phandle to parse out
 * @out_args:	optional pointer to output arguments structure (will be filled)
 *
 * This function is useful to parse lists of phandles and their arguments.
 * Returns 0 on success and fills out_args, on error returns appropriate
 * errno value.
 *
 * Caller is responsible to call of_node_put() on the returned out_args->node
 * pointer.
 *
 * Example:
 *
 * phandle1: node1 {
 * }
 *
 * phandle2: node2 {
 * }
 *
 * node3 {
 * 	list = <&phandle1 0 2 &phandle2 2 3>;
 * }
 *
 * To get a device_node of the `node2' node you may call this:
 * of_parse_phandle_with_fixed_args(node3, "list", 2, 1, &args);
 */
int of_parse_phandle_with_fixed_args(const struct device_node *np,
				const char *list_name, int cell_count,
				int index, struct of_phandle_args *out_args)
{
	if (index < 0)
		return -EINVAL;
	return __of_parse_phandle_with_args(np, list_name, NULL, cell_count,
					   index, out_args);
}
EXPORT_SYMBOL(of_parse_phandle_with_fixed_args);

/**
 * of_count_phandle_with_args() - Find the number of phandles references in a property
 * @np:		pointer to a device tree node containing a list
 * @list_name:	property name that contains a list
 * @cells_name:	property name that specifies phandles' arguments count
 *
 * Returns the number of phandle + argument tuples within a property. It
 * is a typical pattern to encode a list of phandle and variable
 * arguments into a single property. The number of arguments is encoded
 * by a property in the phandle-target node. For example, a gpios
 * property would contain a list of GPIO specifies consisting of a
 * phandle and 1 or more arguments. The number of arguments are
 * determined by the #gpio-cells property in the node pointed to by the
 * phandle.
 */
int of_count_phandle_with_args(const struct device_node *np, const char *list_name,
				const char *cells_name)
{
	return __of_parse_phandle_with_args(np, list_name, cells_name, 0, -1,
					    NULL);
}
EXPORT_SYMBOL(of_count_phandle_with_args);

#if defined(CONFIG_OF_DYNAMIC)
static int of_property_notify(int action, struct device_node *np,
			      struct property *prop)
{
	struct of_prop_reconfig pr;

	pr.dn = np;
	pr.prop = prop;
	return of_reconfig_notify(action, &pr);
}
#else
static int of_property_notify(int action, struct device_node *np,
			      struct property *prop)
{
	return 0;
}
#endif

/**
 * of_add_property - Add a property to a node
 */
int of_add_property(struct device_node *np, struct property *prop)
{
	struct property **next;
	unsigned long flags;
	int rc;

	rc = of_property_notify(OF_RECONFIG_ADD_PROPERTY, np, prop);
	if (rc)
		return rc;

	prop->next = NULL;
	raw_spin_lock_irqsave(&devtree_lock, flags);
	next = &np->properties;
	while (*next) {
		if (strcmp(prop->name, (*next)->name) == 0) {
			/* duplicate ! don't insert it */
			raw_spin_unlock_irqrestore(&devtree_lock, flags);
			return -1;
		}
		next = &(*next)->next;
	}
	*next = prop;
	raw_spin_unlock_irqrestore(&devtree_lock, flags);

#ifdef CONFIG_PROC_DEVICETREE
	/* try to add to proc as well if it was initialized */
	if (np->pde)
		proc_device_tree_add_prop(np->pde, prop);
#endif /* CONFIG_PROC_DEVICETREE */

	return 0;
}

/**
 * of_remove_property - Remove a property from a node.
 *
 * Note that we don't actually remove it, since we have given out
 * who-knows-how-many pointers to the data using get-property.
 * Instead we just move the property to the "dead properties"
 * list, so it won't be found any more.
 */
int of_remove_property(struct device_node *np, struct property *prop)
{
	struct property **next;
	unsigned long flags;
	int found = 0;
	int rc;

	rc = of_property_notify(OF_RECONFIG_REMOVE_PROPERTY, np, prop);
	if (rc)
		return rc;

	raw_spin_lock_irqsave(&devtree_lock, flags);
	next = &np->properties;
	while (*next) {
		if (*next == prop) {
			/* found the node */
			*next = prop->next;
			prop->next = np->deadprops;
			np->deadprops = prop;
			found = 1;
			break;
		}
		next = &(*next)->next;
	}
	raw_spin_unlock_irqrestore(&devtree_lock, flags);

	if (!found)
		return -ENODEV;

#ifdef CONFIG_PROC_DEVICETREE
	/* try to remove the proc node as well */
	if (np->pde)
		proc_device_tree_remove_prop(np->pde, prop);
#endif /* CONFIG_PROC_DEVICETREE */

	return 0;
}

/*
 * of_update_property - Update a property in a node, if the property does
 * not exist, add it.
 *
 * Note that we don't actually remove it, since we have given out
 * who-knows-how-many pointers to the data using get-property.
 * Instead we just move the property to the "dead properties" list,
 * and add the new property to the property list
 */
int of_update_property(struct device_node *np, struct property *newprop)
{
	struct property **next, *oldprop;
	unsigned long flags;
	int rc, found = 0;

	rc = of_property_notify(OF_RECONFIG_UPDATE_PROPERTY, np, newprop);
	if (rc)
		return rc;

	if (!newprop->name)
		return -EINVAL;

	oldprop = of_find_property(np, newprop->name, NULL);
	if (!oldprop)
		return of_add_property(np, newprop);

	raw_spin_lock_irqsave(&devtree_lock, flags);
	next = &np->properties;
	while (*next) {
		if (*next == oldprop) {
			/* found the node */
			newprop->next = oldprop->next;
			*next = newprop;
			oldprop->next = np->deadprops;
			np->deadprops = oldprop;
			found = 1;
			break;
		}
		next = &(*next)->next;
	}
	raw_spin_unlock_irqrestore(&devtree_lock, flags);

	if (!found)
		return -ENODEV;

#ifdef CONFIG_PROC_DEVICETREE
	/* try to add to proc as well if it was initialized */
	if (np->pde)
		proc_device_tree_update_prop(np->pde, newprop, oldprop);
#endif /* CONFIG_PROC_DEVICETREE */

	return 0;
}

#if defined(CONFIG_OF_DYNAMIC)
/*
 * Support for dynamic device trees.
 *
 * On some platforms, the device tree can be manipulated at runtime.
 * The routines in this section support adding, removing and changing
 * device tree nodes.
 */

static BLOCKING_NOTIFIER_HEAD(of_reconfig_chain);

int of_reconfig_notifier_register(struct notifier_block *nb)
{
	return blocking_notifier_chain_register(&of_reconfig_chain, nb);
}
EXPORT_SYMBOL_GPL(of_reconfig_notifier_register);

int of_reconfig_notifier_unregister(struct notifier_block *nb)
{
	return blocking_notifier_chain_unregister(&of_reconfig_chain, nb);
}
EXPORT_SYMBOL_GPL(of_reconfig_notifier_unregister);

int of_reconfig_notify(unsigned long action, void *p)
{
	int rc;

	rc = blocking_notifier_call_chain(&of_reconfig_chain, action, p);
	return notifier_to_errno(rc);
}

#ifdef CONFIG_PROC_DEVICETREE
static void of_add_proc_dt_entry(struct device_node *dn)
{
	struct proc_dir_entry *ent;

	ent = proc_mkdir(strrchr(dn->full_name, '/') + 1, dn->parent->pde);
	if (ent)
		proc_device_tree_add_node(dn, ent);
}
#else
static void of_add_proc_dt_entry(struct device_node *dn)
{
	return;
}
#endif

/**
 * of_attach_node - Plug a device node into the tree and global list.
 */
int of_attach_node(struct device_node *np)
{
	unsigned long flags;
	int rc;

	rc = of_reconfig_notify(OF_RECONFIG_ATTACH_NODE, np);
	if (rc)
		return rc;

	raw_spin_lock_irqsave(&devtree_lock, flags);
	np->sibling = np->parent->child;
	np->allnext = of_allnodes;
	np->parent->child = np;
	of_allnodes = np;
	raw_spin_unlock_irqrestore(&devtree_lock, flags);

	of_add_proc_dt_entry(np);
	return 0;
}

#ifdef CONFIG_PROC_DEVICETREE
static void of_remove_proc_dt_entry(struct device_node *dn)
{
	proc_remove(dn->pde);
}
#else
static void of_remove_proc_dt_entry(struct device_node *dn)
{
	return;
}
#endif

/**
 * of_detach_node - "Unplug" a node from the device tree.
 *
 * The caller must hold a reference to the node.  The memory associated with
 * the node is not freed until its refcount goes to zero.
 */
int of_detach_node(struct device_node *np)
{
	struct device_node *parent;
	unsigned long flags;
	int rc = 0;

	rc = of_reconfig_notify(OF_RECONFIG_DETACH_NODE, np);
	if (rc)
		return rc;

	raw_spin_lock_irqsave(&devtree_lock, flags);

	if (of_node_check_flag(np, OF_DETACHED)) {
		/* someone already detached it */
		raw_spin_unlock_irqrestore(&devtree_lock, flags);
		return rc;
	}

	parent = np->parent;
	if (!parent) {
		raw_spin_unlock_irqrestore(&devtree_lock, flags);
		return rc;
	}

	if (of_allnodes == np)
		of_allnodes = np->allnext;
	else {
		struct device_node *prev;
		for (prev = of_allnodes;
		     prev->allnext != np;
		     prev = prev->allnext)
			;
		prev->allnext = np->allnext;
	}

	if (parent->child == np)
		parent->child = np->sibling;
	else {
		struct device_node *prevsib;
		for (prevsib = np->parent->child;
		     prevsib->sibling != np;
		     prevsib = prevsib->sibling)
			;
		prevsib->sibling = np->sibling;
	}

	of_node_set_flag(np, OF_DETACHED);
	raw_spin_unlock_irqrestore(&devtree_lock, flags);

	of_remove_proc_dt_entry(np);
	return rc;
}
#endif /* defined(CONFIG_OF_DYNAMIC) */

static void of_alias_add(struct alias_prop *ap, struct device_node *np,
			 int id, const char *stem, int stem_len)
{
	ap->np = np;
	ap->id = id;
	strncpy(ap->stem, stem, stem_len);
	ap->stem[stem_len] = 0;
	list_add_tail(&ap->link, &aliases_lookup);
	pr_debug("adding DT alias:%s: stem=%s id=%i node=%s\n",
		 ap->alias, ap->stem, ap->id, of_node_full_name(np));
}

/**
 * of_alias_scan - Scan all properties of 'aliases' node
 *
 * The function scans all the properties of 'aliases' node and populate
 * the the global lookup table with the properties.  It returns the
 * number of alias_prop found, or error code in error case.
 *
 * @dt_alloc:	An allocator that provides a virtual address to memory
 *		for the resulting tree
 */
void of_alias_scan(void * (*dt_alloc)(u64 size, u64 align))
{
	struct property *pp;

	of_chosen = of_find_node_by_path("/chosen");
	if (of_chosen == NULL)
		of_chosen = of_find_node_by_path("/chosen@0");

	if (of_chosen) {
		const char *name;

		name = of_get_property(of_chosen, "linux,stdout-path", NULL);
		if (name)
			of_stdout = of_find_node_by_path(name);
	}

	of_aliases = of_find_node_by_path("/aliases");
	if (!of_aliases)
		return;

	for_each_property_of_node(of_aliases, pp) {
		const char *start = pp->name;
		const char *end = start + strlen(start);
		struct device_node *np;
		struct alias_prop *ap;
		int id, len;

		/* Skip those we do not want to proceed */
		if (!strcmp(pp->name, "name") ||
		    !strcmp(pp->name, "phandle") ||
		    !strcmp(pp->name, "linux,phandle"))
			continue;

		np = of_find_node_by_path(pp->value);
		if (!np)
			continue;

		/* walk the alias backwards to extract the id and work out
		 * the 'stem' string */
		while (isdigit(*(end-1)) && end > start)
			end--;
		len = end - start;

		if (kstrtoint(end, 10, &id) < 0)
			continue;

		/* Allocate an alias_prop with enough space for the stem */
		ap = dt_alloc(sizeof(*ap) + len + 1, 4);
		if (!ap)
			continue;
		memset(ap, 0, sizeof(*ap) + len + 1);
		ap->alias = start;
		of_alias_add(ap, np, id, start, len);
	}
}

/**
 * of_alias_get_id - Get alias id for the given device_node
 * @np:		Pointer to the given device_node
 * @stem:	Alias stem of the given device_node
 *
 * The function travels the lookup table to get alias id for the given
 * device_node and alias stem.  It returns the alias id if find it.
 */
int of_alias_get_id(struct device_node *np, const char *stem)
{
	struct alias_prop *app;
	int id = -ENODEV;

	mutex_lock(&of_aliases_mutex);
	list_for_each_entry(app, &aliases_lookup, link) {
		if (strcmp(app->stem, stem) != 0)
			continue;

		if (np == app->np) {
			id = app->id;
			break;
		}
	}
	mutex_unlock(&of_aliases_mutex);

	return id;
}
EXPORT_SYMBOL_GPL(of_alias_get_id);

const __be32 *of_prop_next_u32(struct property *prop, const __be32 *cur,
			       u32 *pu)
{
	const void *curv = cur;

	if (!prop)
		return NULL;

	if (!cur) {
		curv = prop->value;
		goto out_val;
	}

	curv += sizeof(*cur);
	if (curv >= prop->value + prop->length)
		return NULL;

out_val:
	*pu = be32_to_cpup(curv);
	return curv;
}
EXPORT_SYMBOL_GPL(of_prop_next_u32);

const char *of_prop_next_string(struct property *prop, const char *cur)
{
	const void *curv = cur;

	if (!prop)
		return NULL;

	if (!cur)
		return prop->value;

	curv += strlen(cur) + 1;
	if (curv >= prop->value + prop->length)
		return NULL;

	return curv;
}
EXPORT_SYMBOL_GPL(of_prop_next_string);

/**
 * of_device_is_stdout_path - check if a device node matches the
 *                            linux,stdout-path property
 *
 * Check if this device node matches the linux,stdout-path property
 * in the chosen node. return true if yes, false otherwise.
 */
int of_device_is_stdout_path(struct device_node *dn)
{
	if (!of_stdout)
		return false;

	return of_stdout == dn;
}
<<<<<<< HEAD
EXPORT_SYMBOL_GPL(of_device_is_stdout_path);
=======
EXPORT_SYMBOL_GPL(of_device_is_stdout_path);

/**
 *	of_find_next_cache_node - Find a node's subsidiary cache
 *	@np:	node of type "cpu" or "cache"
 *
 *	Returns a node pointer with refcount incremented, use
 *	of_node_put() on it when done.  Caller should hold a reference
 *	to np.
 */
struct device_node *of_find_next_cache_node(const struct device_node *np)
{
	struct device_node *child;
	const phandle *handle;

	handle = of_get_property(np, "l2-cache", NULL);
	if (!handle)
		handle = of_get_property(np, "next-level-cache", NULL);

	if (handle)
		return of_find_node_by_phandle(be32_to_cpup(handle));

	/* OF on pmac has nodes instead of properties named "l2-cache"
	 * beneath CPU nodes.
	 */
	if (!strcmp(np->type, "cpu"))
		for_each_child_of_node(np, child)
			if (!strcmp(child->type, "cache"))
				return child;

	return NULL;
}
>>>>>>> d8ec26d7
<|MERGE_RESOLUTION|>--- conflicted
+++ resolved
@@ -272,15 +272,9 @@
 
 	ac = of_n_addr_cells(cpun);
 	cell = of_get_property(cpun, prop_name, &prop_len);
-<<<<<<< HEAD
-	if (!cell)
-		return false;
-	prop_len /= sizeof(*cell);
-=======
 	if (!cell || !ac)
 		return false;
 	prop_len /= sizeof(*cell) * ac;
->>>>>>> d8ec26d7
 	for (tid = 0; tid < prop_len; tid++) {
 		hwid = of_read_number(cell, ac);
 		if (arch_match_cpu_phys_id(cpu, hwid)) {
@@ -293,8 +287,6 @@
 	return false;
 }
 
-<<<<<<< HEAD
-=======
 /*
  * arch_find_n_match_cpu_physical_id - See if the given device node is
  * for the cpu corresponding to logical cpu 'cpu'.  Return true if so,
@@ -320,7 +312,6 @@
 	return false;
 }
 
->>>>>>> d8ec26d7
 /**
  * of_get_cpu_node - Get device node associated with the given logical CPU
  *
@@ -341,31 +332,10 @@
  */
 struct device_node *of_get_cpu_node(int cpu, unsigned int *thread)
 {
-<<<<<<< HEAD
-	struct device_node *cpun, *cpus;
-
-	cpus = of_find_node_by_path("/cpus");
-	if (!cpus)
-		return NULL;
-
-	for_each_child_of_node(cpus, cpun) {
-		if (of_node_cmp(cpun->type, "cpu"))
-			continue;
-		/* Check for non-standard "ibm,ppc-interrupt-server#s" property
-		 * for thread ids on PowerPC. If it doesn't exist fallback to
-		 * standard "reg" property.
-		 */
-		if (IS_ENABLED(CONFIG_PPC) &&
-			__of_find_n_match_cpu_property(cpun,
-				"ibm,ppc-interrupt-server#s", cpu, thread))
-			return cpun;
-		if (__of_find_n_match_cpu_property(cpun, "reg", cpu, thread))
-=======
 	struct device_node *cpun;
 
 	for_each_node_by_type(cpun, "cpu") {
 		if (arch_find_n_match_cpu_physical_id(cpun, cpu, thread))
->>>>>>> d8ec26d7
 			return cpun;
 	}
 	return NULL;
@@ -1222,8 +1192,6 @@
 }
 EXPORT_SYMBOL_GPL(of_property_count_strings);
 
-<<<<<<< HEAD
-=======
 void of_print_phandle_args(const char *msg, const struct of_phandle_args *args)
 {
 	int i;
@@ -1233,7 +1201,6 @@
 	printk("\n");
 }
 
->>>>>>> d8ec26d7
 static int __of_parse_phandle_with_args(const struct device_node *np,
 					const char *list_name,
 					const char *cells_name,
@@ -1941,9 +1908,6 @@
 
 	return of_stdout == dn;
 }
-<<<<<<< HEAD
-EXPORT_SYMBOL_GPL(of_device_is_stdout_path);
-=======
 EXPORT_SYMBOL_GPL(of_device_is_stdout_path);
 
 /**
@@ -1975,5 +1939,4 @@
 				return child;
 
 	return NULL;
-}
->>>>>>> d8ec26d7
+}