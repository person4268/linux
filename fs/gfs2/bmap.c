// SPDX-License-Identifier: GPL-2.0-only
/*
 * Copyright (C) Sistina Software, Inc.  1997-2003 All rights reserved.
 * Copyright (C) 2004-2006 Red Hat, Inc.  All rights reserved.
 */

#include <linux/spinlock.h>
#include <linux/completion.h>
#include <linux/buffer_head.h>
#include <linux/blkdev.h>
#include <linux/gfs2_ondisk.h>
#include <linux/crc32.h>
#include <linux/iomap.h>
#include <linux/ktime.h>

#include "gfs2.h"
#include "incore.h"
#include "bmap.h"
#include "glock.h"
#include "inode.h"
#include "meta_io.h"
#include "quota.h"
#include "rgrp.h"
#include "log.h"
#include "super.h"
#include "trans.h"
#include "dir.h"
#include "util.h"
#include "aops.h"
#include "trace_gfs2.h"

/* This doesn't need to be that large as max 64 bit pointers in a 4k
 * block is 512, so __u16 is fine for that. It saves stack space to
 * keep it small.
 */
struct metapath {
	struct buffer_head *mp_bh[GFS2_MAX_META_HEIGHT];
	__u16 mp_list[GFS2_MAX_META_HEIGHT];
	int mp_fheight; /* find_metapath height */
	int mp_aheight; /* actual height (lookup height) */
};

static int punch_hole(struct gfs2_inode *ip, u64 offset, u64 length);

/**
 * gfs2_unstuffer_page - unstuff a stuffed inode into a block cached by a page
 * @ip: the inode
 * @dibh: the dinode buffer
 * @block: the block number that was allocated
 * @page: The (optional) page. This is looked up if @page is NULL
 *
 * Returns: errno
 */

static int gfs2_unstuffer_page(struct gfs2_inode *ip, struct buffer_head *dibh,
			       u64 block, struct page *page)
{
	struct inode *inode = &ip->i_inode;
	struct buffer_head *bh;
	int release = 0;

	if (!page || page->index) {
		page = find_or_create_page(inode->i_mapping, 0, GFP_NOFS);
		if (!page)
			return -ENOMEM;
		release = 1;
	}

	if (!PageUptodate(page)) {
		void *kaddr = kmap(page);
		u64 dsize = i_size_read(inode);
 
		if (dsize > gfs2_max_stuffed_size(ip))
			dsize = gfs2_max_stuffed_size(ip);

		memcpy(kaddr, dibh->b_data + sizeof(struct gfs2_dinode), dsize);
		memset(kaddr + dsize, 0, PAGE_SIZE - dsize);
		kunmap(page);

		SetPageUptodate(page);
	}

	if (!page_has_buffers(page))
		create_empty_buffers(page, BIT(inode->i_blkbits),
				     BIT(BH_Uptodate));

	bh = page_buffers(page);

	if (!buffer_mapped(bh))
		map_bh(bh, inode->i_sb, block);

	set_buffer_uptodate(bh);
	if (gfs2_is_jdata(ip))
		gfs2_trans_add_data(ip->i_gl, bh);
	else {
		mark_buffer_dirty(bh);
		gfs2_ordered_add_inode(ip);
	}

	if (release) {
		unlock_page(page);
		put_page(page);
	}

	return 0;
}

/**
 * gfs2_unstuff_dinode - Unstuff a dinode when the data has grown too big
 * @ip: The GFS2 inode to unstuff
 * @page: The (optional) page. This is looked up if the @page is NULL
 *
 * This routine unstuffs a dinode and returns it to a "normal" state such
 * that the height can be grown in the traditional way.
 *
 * Returns: errno
 */

int gfs2_unstuff_dinode(struct gfs2_inode *ip, struct page *page)
{
	struct buffer_head *bh, *dibh;
	struct gfs2_dinode *di;
	u64 block = 0;
	int isdir = gfs2_is_dir(ip);
	int error;

	down_write(&ip->i_rw_mutex);

	error = gfs2_meta_inode_buffer(ip, &dibh);
	if (error)
		goto out;

	if (i_size_read(&ip->i_inode)) {
		/* Get a free block, fill it with the stuffed data,
		   and write it out to disk */

		unsigned int n = 1;
		error = gfs2_alloc_blocks(ip, &block, &n, 0, NULL);
		if (error)
			goto out_brelse;
		if (isdir) {
			gfs2_trans_remove_revoke(GFS2_SB(&ip->i_inode), block, 1);
			error = gfs2_dir_get_new_buffer(ip, block, &bh);
			if (error)
				goto out_brelse;
			gfs2_buffer_copy_tail(bh, sizeof(struct gfs2_meta_header),
					      dibh, sizeof(struct gfs2_dinode));
			brelse(bh);
		} else {
			error = gfs2_unstuffer_page(ip, dibh, block, page);
			if (error)
				goto out_brelse;
		}
	}

	/*  Set up the pointer to the new block  */

	gfs2_trans_add_meta(ip->i_gl, dibh);
	di = (struct gfs2_dinode *)dibh->b_data;
	gfs2_buffer_clear_tail(dibh, sizeof(struct gfs2_dinode));

	if (i_size_read(&ip->i_inode)) {
		*(__be64 *)(di + 1) = cpu_to_be64(block);
		gfs2_add_inode_blocks(&ip->i_inode, 1);
		di->di_blocks = cpu_to_be64(gfs2_get_inode_blocks(&ip->i_inode));
	}

	ip->i_height = 1;
	di->di_height = cpu_to_be16(1);

out_brelse:
	brelse(dibh);
out:
	up_write(&ip->i_rw_mutex);
	return error;
}


/**
 * find_metapath - Find path through the metadata tree
 * @sdp: The superblock
 * @block: The disk block to look up
 * @mp: The metapath to return the result in
 * @height: The pre-calculated height of the metadata tree
 *
 *   This routine returns a struct metapath structure that defines a path
 *   through the metadata of inode "ip" to get to block "block".
 *
 *   Example:
 *   Given:  "ip" is a height 3 file, "offset" is 101342453, and this is a
 *   filesystem with a blocksize of 4096.
 *
 *   find_metapath() would return a struct metapath structure set to:
 *   mp_fheight = 3, mp_list[0] = 0, mp_list[1] = 48, and mp_list[2] = 165.
 *
 *   That means that in order to get to the block containing the byte at
 *   offset 101342453, we would load the indirect block pointed to by pointer
 *   0 in the dinode.  We would then load the indirect block pointed to by
 *   pointer 48 in that indirect block.  We would then load the data block
 *   pointed to by pointer 165 in that indirect block.
 *
 *             ----------------------------------------
 *             | Dinode |                             |
 *             |        |                            4|
 *             |        |0 1 2 3 4 5                 9|
 *             |        |                            6|
 *             ----------------------------------------
 *                       |
 *                       |
 *                       V
 *             ----------------------------------------
 *             | Indirect Block                       |
 *             |                                     5|
 *             |            4 4 4 4 4 5 5            1|
 *             |0           5 6 7 8 9 0 1            2|
 *             ----------------------------------------
 *                                |
 *                                |
 *                                V
 *             ----------------------------------------
 *             | Indirect Block                       |
 *             |                         1 1 1 1 1   5|
 *             |                         6 6 6 6 6   1|
 *             |0                        3 4 5 6 7   2|
 *             ----------------------------------------
 *                                           |
 *                                           |
 *                                           V
 *             ----------------------------------------
 *             | Data block containing offset         |
 *             |            101342453                 |
 *             |                                      |
 *             |                                      |
 *             ----------------------------------------
 *
 */

static void find_metapath(const struct gfs2_sbd *sdp, u64 block,
			  struct metapath *mp, unsigned int height)
{
	unsigned int i;

	mp->mp_fheight = height;
	for (i = height; i--;)
		mp->mp_list[i] = do_div(block, sdp->sd_inptrs);
}

static inline unsigned int metapath_branch_start(const struct metapath *mp)
{
	if (mp->mp_list[0] == 0)
		return 2;
	return 1;
}

/**
 * metaptr1 - Return the first possible metadata pointer in a metapath buffer
 * @height: The metadata height (0 = dinode)
 * @mp: The metapath
 */
static inline __be64 *metaptr1(unsigned int height, const struct metapath *mp)
{
	struct buffer_head *bh = mp->mp_bh[height];
	if (height == 0)
		return ((__be64 *)(bh->b_data + sizeof(struct gfs2_dinode)));
	return ((__be64 *)(bh->b_data + sizeof(struct gfs2_meta_header)));
}

/**
 * metapointer - Return pointer to start of metadata in a buffer
 * @height: The metadata height (0 = dinode)
 * @mp: The metapath
 *
 * Return a pointer to the block number of the next height of the metadata
 * tree given a buffer containing the pointer to the current height of the
 * metadata tree.
 */

static inline __be64 *metapointer(unsigned int height, const struct metapath *mp)
{
	__be64 *p = metaptr1(height, mp);
	return p + mp->mp_list[height];
}

static inline const __be64 *metaend(unsigned int height, const struct metapath *mp)
{
	const struct buffer_head *bh = mp->mp_bh[height];
	return (const __be64 *)(bh->b_data + bh->b_size);
}

static void clone_metapath(struct metapath *clone, struct metapath *mp)
{
	unsigned int hgt;

	*clone = *mp;
	for (hgt = 0; hgt < mp->mp_aheight; hgt++)
		get_bh(clone->mp_bh[hgt]);
}

static void gfs2_metapath_ra(struct gfs2_glock *gl, __be64 *start, __be64 *end)
{
	const __be64 *t;

	for (t = start; t < end; t++) {
		struct buffer_head *rabh;

		if (!*t)
			continue;

		rabh = gfs2_getbuf(gl, be64_to_cpu(*t), CREATE);
		if (trylock_buffer(rabh)) {
			if (!buffer_uptodate(rabh)) {
				rabh->b_end_io = end_buffer_read_sync;
				submit_bh(REQ_OP_READ,
					  REQ_RAHEAD | REQ_META | REQ_PRIO,
					  rabh);
				continue;
			}
			unlock_buffer(rabh);
		}
		brelse(rabh);
	}
}

static int __fillup_metapath(struct gfs2_inode *ip, struct metapath *mp,
			     unsigned int x, unsigned int h)
{
	for (; x < h; x++) {
		__be64 *ptr = metapointer(x, mp);
		u64 dblock = be64_to_cpu(*ptr);
		int ret;

		if (!dblock)
			break;
		ret = gfs2_meta_indirect_buffer(ip, x + 1, dblock, &mp->mp_bh[x + 1]);
		if (ret)
			return ret;
	}
	mp->mp_aheight = x + 1;
	return 0;
}

/**
 * lookup_metapath - Walk the metadata tree to a specific point
 * @ip: The inode
 * @mp: The metapath
 *
 * Assumes that the inode's buffer has already been looked up and
 * hooked onto mp->mp_bh[0] and that the metapath has been initialised
 * by find_metapath().
 *
 * If this function encounters part of the tree which has not been
 * allocated, it returns the current height of the tree at the point
 * at which it found the unallocated block. Blocks which are found are
 * added to the mp->mp_bh[] list.
 *
 * Returns: error
 */

static int lookup_metapath(struct gfs2_inode *ip, struct metapath *mp)
{
	return __fillup_metapath(ip, mp, 0, ip->i_height - 1);
}

/**
 * fillup_metapath - fill up buffers for the metadata path to a specific height
 * @ip: The inode
 * @mp: The metapath
 * @h: The height to which it should be mapped
 *
 * Similar to lookup_metapath, but does lookups for a range of heights
 *
 * Returns: error or the number of buffers filled
 */

static int fillup_metapath(struct gfs2_inode *ip, struct metapath *mp, int h)
{
	unsigned int x = 0;
	int ret;

	if (h) {
		/* find the first buffer we need to look up. */
		for (x = h - 1; x > 0; x--) {
			if (mp->mp_bh[x])
				break;
		}
	}
	ret = __fillup_metapath(ip, mp, x, h);
	if (ret)
		return ret;
	return mp->mp_aheight - x - 1;
}

static sector_t metapath_to_block(struct gfs2_sbd *sdp, struct metapath *mp)
{
	sector_t factor = 1, block = 0;
	int hgt;

	for (hgt = mp->mp_fheight - 1; hgt >= 0; hgt--) {
		if (hgt < mp->mp_aheight)
			block += mp->mp_list[hgt] * factor;
		factor *= sdp->sd_inptrs;
	}
	return block;
}

static void release_metapath(struct metapath *mp)
{
	int i;

	for (i = 0; i < GFS2_MAX_META_HEIGHT; i++) {
		if (mp->mp_bh[i] == NULL)
			break;
		brelse(mp->mp_bh[i]);
		mp->mp_bh[i] = NULL;
	}
}

/**
 * gfs2_extent_length - Returns length of an extent of blocks
 * @bh: The metadata block
 * @ptr: Current position in @bh
 * @limit: Max extent length to return
 * @eob: Set to 1 if we hit "end of block"
 *
 * Returns: The length of the extent (minimum of one block)
 */

static inline unsigned int gfs2_extent_length(struct buffer_head *bh, __be64 *ptr, size_t limit, int *eob)
{
	const __be64 *end = (__be64 *)(bh->b_data + bh->b_size);
	const __be64 *first = ptr;
	u64 d = be64_to_cpu(*ptr);

	*eob = 0;
	do {
		ptr++;
		if (ptr >= end)
			break;
		d++;
	} while(be64_to_cpu(*ptr) == d);
	if (ptr >= end)
		*eob = 1;
	return ptr - first;
}

enum walker_status { WALK_STOP, WALK_FOLLOW, WALK_CONTINUE };

/*
 * gfs2_metadata_walker - walk an indirect block
 * @mp: Metapath to indirect block
 * @ptrs: Number of pointers to look at
 *
 * When returning WALK_FOLLOW, the walker must update @mp to point at the right
 * indirect block to follow.
 */
typedef enum walker_status (*gfs2_metadata_walker)(struct metapath *mp,
						   unsigned int ptrs);

/*
 * gfs2_walk_metadata - walk a tree of indirect blocks
 * @inode: The inode
 * @mp: Starting point of walk
 * @max_len: Maximum number of blocks to walk
 * @walker: Called during the walk
 *
 * Returns 1 if the walk was stopped by @walker, 0 if we went past @max_len or
 * past the end of metadata, and a negative error code otherwise.
 */

static int gfs2_walk_metadata(struct inode *inode, struct metapath *mp,
		u64 max_len, gfs2_metadata_walker walker)
{
	struct gfs2_inode *ip = GFS2_I(inode);
	struct gfs2_sbd *sdp = GFS2_SB(inode);
	u64 factor = 1;
	unsigned int hgt;
	int ret;

	/*
	 * The walk starts in the lowest allocated indirect block, which may be
	 * before the position indicated by @mp.  Adjust @max_len accordingly
	 * to avoid a short walk.
	 */
	for (hgt = mp->mp_fheight - 1; hgt >= mp->mp_aheight; hgt--) {
		max_len += mp->mp_list[hgt] * factor;
		mp->mp_list[hgt] = 0;
		factor *= sdp->sd_inptrs;
	}

	for (;;) {
		u16 start = mp->mp_list[hgt];
		enum walker_status status;
		unsigned int ptrs;
		u64 len;

		/* Walk indirect block. */
		ptrs = (hgt >= 1 ? sdp->sd_inptrs : sdp->sd_diptrs) - start;
		len = ptrs * factor;
		if (len > max_len)
			ptrs = DIV_ROUND_UP_ULL(max_len, factor);
		status = walker(mp, ptrs);
		switch (status) {
		case WALK_STOP:
			return 1;
		case WALK_FOLLOW:
			BUG_ON(mp->mp_aheight == mp->mp_fheight);
			ptrs = mp->mp_list[hgt] - start;
			len = ptrs * factor;
			break;
		case WALK_CONTINUE:
			break;
		}
		if (len >= max_len)
			break;
		max_len -= len;
		if (status == WALK_FOLLOW)
			goto fill_up_metapath;

lower_metapath:
		/* Decrease height of metapath. */
		brelse(mp->mp_bh[hgt]);
		mp->mp_bh[hgt] = NULL;
		mp->mp_list[hgt] = 0;
		if (!hgt)
			break;
		hgt--;
		factor *= sdp->sd_inptrs;

		/* Advance in metadata tree. */
		(mp->mp_list[hgt])++;
		if (mp->mp_list[hgt] >= sdp->sd_inptrs) {
			if (!hgt)
				break;
			goto lower_metapath;
		}

fill_up_metapath:
		/* Increase height of metapath. */
		ret = fillup_metapath(ip, mp, ip->i_height - 1);
		if (ret < 0)
			return ret;
		hgt += ret;
		for (; ret; ret--)
			do_div(factor, sdp->sd_inptrs);
		mp->mp_aheight = hgt + 1;
	}
	return 0;
}

static enum walker_status gfs2_hole_walker(struct metapath *mp,
					   unsigned int ptrs)
{
	const __be64 *start, *ptr, *end;
	unsigned int hgt;

	hgt = mp->mp_aheight - 1;
	start = metapointer(hgt, mp);
	end = start + ptrs;

	for (ptr = start; ptr < end; ptr++) {
		if (*ptr) {
			mp->mp_list[hgt] += ptr - start;
			if (mp->mp_aheight == mp->mp_fheight)
				return WALK_STOP;
			return WALK_FOLLOW;
		}
	}
	return WALK_CONTINUE;
}

/**
 * gfs2_hole_size - figure out the size of a hole
 * @inode: The inode
 * @lblock: The logical starting block number
 * @len: How far to look (in blocks)
 * @mp: The metapath at lblock
 * @iomap: The iomap to store the hole size in
 *
 * This function modifies @mp.
 *
 * Returns: errno on error
 */
static int gfs2_hole_size(struct inode *inode, sector_t lblock, u64 len,
			  struct metapath *mp, struct iomap *iomap)
{
	struct metapath clone;
	u64 hole_size;
	int ret;

	clone_metapath(&clone, mp);
	ret = gfs2_walk_metadata(inode, &clone, len, gfs2_hole_walker);
	if (ret < 0)
		goto out;

	if (ret == 1)
		hole_size = metapath_to_block(GFS2_SB(inode), &clone) - lblock;
	else
		hole_size = len;
	iomap->length = hole_size << inode->i_blkbits;
	ret = 0;

out:
	release_metapath(&clone);
	return ret;
}

static inline __be64 *gfs2_indirect_init(struct metapath *mp,
					 struct gfs2_glock *gl, unsigned int i,
					 unsigned offset, u64 bn)
{
	__be64 *ptr = (__be64 *)(mp->mp_bh[i - 1]->b_data +
		       ((i > 1) ? sizeof(struct gfs2_meta_header) :
				 sizeof(struct gfs2_dinode)));
	BUG_ON(i < 1);
	BUG_ON(mp->mp_bh[i] != NULL);
	mp->mp_bh[i] = gfs2_meta_new(gl, bn);
	gfs2_trans_add_meta(gl, mp->mp_bh[i]);
	gfs2_metatype_set(mp->mp_bh[i], GFS2_METATYPE_IN, GFS2_FORMAT_IN);
	gfs2_buffer_clear_tail(mp->mp_bh[i], sizeof(struct gfs2_meta_header));
	ptr += offset;
	*ptr = cpu_to_be64(bn);
	return ptr;
}

enum alloc_state {
	ALLOC_DATA = 0,
	ALLOC_GROW_DEPTH = 1,
	ALLOC_GROW_HEIGHT = 2,
	/* ALLOC_UNSTUFF = 3,   TBD and rather complicated */
};

/**
 * gfs2_iomap_alloc - Build a metadata tree of the requested height
 * @inode: The GFS2 inode
 * @iomap: The iomap structure
 * @mp: The metapath, with proper height information calculated
 *
 * In this routine we may have to alloc:
 *   i) Indirect blocks to grow the metadata tree height
 *  ii) Indirect blocks to fill in lower part of the metadata tree
 * iii) Data blocks
 *
 * This function is called after gfs2_iomap_get, which works out the
 * total number of blocks which we need via gfs2_alloc_size.
 *
 * We then do the actual allocation asking for an extent at a time (if
 * enough contiguous free blocks are available, there will only be one
 * allocation request per call) and uses the state machine to initialise
 * the blocks in order.
 *
 * Right now, this function will allocate at most one indirect block
 * worth of data -- with a default block size of 4K, that's slightly
 * less than 2M.  If this limitation is ever removed to allow huge
 * allocations, we would probably still want to limit the iomap size we
 * return to avoid stalling other tasks during huge writes; the next
 * iomap iteration would then find the blocks already allocated.
 *
 * Returns: errno on error
 */

static int gfs2_iomap_alloc(struct inode *inode, struct iomap *iomap,
			    struct metapath *mp)
{
	struct gfs2_inode *ip = GFS2_I(inode);
	struct gfs2_sbd *sdp = GFS2_SB(inode);
	struct buffer_head *dibh = mp->mp_bh[0];
	u64 bn;
	unsigned n, i, blks, alloced = 0, iblks = 0, branch_start = 0;
	size_t dblks = iomap->length >> inode->i_blkbits;
	const unsigned end_of_metadata = mp->mp_fheight - 1;
	int ret;
	enum alloc_state state;
	__be64 *ptr;
	__be64 zero_bn = 0;

	BUG_ON(mp->mp_aheight < 1);
	BUG_ON(dibh == NULL);
	BUG_ON(dblks < 1);

	gfs2_trans_add_meta(ip->i_gl, dibh);

	down_write(&ip->i_rw_mutex);

	if (mp->mp_fheight == mp->mp_aheight) {
		/* Bottom indirect block exists */
		state = ALLOC_DATA;
	} else {
		/* Need to allocate indirect blocks */
		if (mp->mp_fheight == ip->i_height) {
			/* Writing into existing tree, extend tree down */
			iblks = mp->mp_fheight - mp->mp_aheight;
			state = ALLOC_GROW_DEPTH;
		} else {
			/* Building up tree height */
			state = ALLOC_GROW_HEIGHT;
			iblks = mp->mp_fheight - ip->i_height;
			branch_start = metapath_branch_start(mp);
			iblks += (mp->mp_fheight - branch_start);
		}
	}

	/* start of the second part of the function (state machine) */

	blks = dblks + iblks;
	i = mp->mp_aheight;
	do {
		n = blks - alloced;
		ret = gfs2_alloc_blocks(ip, &bn, &n, 0, NULL);
		if (ret)
			goto out;
		alloced += n;
		if (state != ALLOC_DATA || gfs2_is_jdata(ip))
			gfs2_trans_remove_revoke(sdp, bn, n);
		switch (state) {
		/* Growing height of tree */
		case ALLOC_GROW_HEIGHT:
			if (i == 1) {
				ptr = (__be64 *)(dibh->b_data +
						 sizeof(struct gfs2_dinode));
				zero_bn = *ptr;
			}
			for (; i - 1 < mp->mp_fheight - ip->i_height && n > 0;
			     i++, n--)
				gfs2_indirect_init(mp, ip->i_gl, i, 0, bn++);
			if (i - 1 == mp->mp_fheight - ip->i_height) {
				i--;
				gfs2_buffer_copy_tail(mp->mp_bh[i],
						sizeof(struct gfs2_meta_header),
						dibh, sizeof(struct gfs2_dinode));
				gfs2_buffer_clear_tail(dibh,
						sizeof(struct gfs2_dinode) +
						sizeof(__be64));
				ptr = (__be64 *)(mp->mp_bh[i]->b_data +
					sizeof(struct gfs2_meta_header));
				*ptr = zero_bn;
				state = ALLOC_GROW_DEPTH;
				for(i = branch_start; i < mp->mp_fheight; i++) {
					if (mp->mp_bh[i] == NULL)
						break;
					brelse(mp->mp_bh[i]);
					mp->mp_bh[i] = NULL;
				}
				i = branch_start;
			}
			if (n == 0)
				break;
		/* fall through - To branching from existing tree */
		case ALLOC_GROW_DEPTH:
			if (i > 1 && i < mp->mp_fheight)
				gfs2_trans_add_meta(ip->i_gl, mp->mp_bh[i-1]);
			for (; i < mp->mp_fheight && n > 0; i++, n--)
				gfs2_indirect_init(mp, ip->i_gl, i,
						   mp->mp_list[i-1], bn++);
			if (i == mp->mp_fheight)
				state = ALLOC_DATA;
			if (n == 0)
				break;
		/* fall through - To tree complete, adding data blocks */
		case ALLOC_DATA:
			BUG_ON(n > dblks);
			BUG_ON(mp->mp_bh[end_of_metadata] == NULL);
			gfs2_trans_add_meta(ip->i_gl, mp->mp_bh[end_of_metadata]);
			dblks = n;
			ptr = metapointer(end_of_metadata, mp);
			iomap->addr = bn << inode->i_blkbits;
			iomap->flags |= IOMAP_F_MERGED | IOMAP_F_NEW;
			while (n-- > 0)
				*ptr++ = cpu_to_be64(bn++);
			break;
		}
	} while (iomap->addr == IOMAP_NULL_ADDR);

	iomap->type = IOMAP_MAPPED;
	iomap->length = (u64)dblks << inode->i_blkbits;
	ip->i_height = mp->mp_fheight;
	gfs2_add_inode_blocks(&ip->i_inode, alloced);
	gfs2_dinode_out(ip, dibh->b_data);
out:
	up_write(&ip->i_rw_mutex);
	return ret;
}

#define IOMAP_F_GFS2_BOUNDARY IOMAP_F_PRIVATE

/**
 * gfs2_alloc_size - Compute the maximum allocation size
 * @inode: The inode
 * @mp: The metapath
 * @size: Requested size in blocks
 *
 * Compute the maximum size of the next allocation at @mp.
 *
 * Returns: size in blocks
 */
static u64 gfs2_alloc_size(struct inode *inode, struct metapath *mp, u64 size)
{
	struct gfs2_inode *ip = GFS2_I(inode);
	struct gfs2_sbd *sdp = GFS2_SB(inode);
	const __be64 *first, *ptr, *end;

	/*
	 * For writes to stuffed files, this function is called twice via
	 * gfs2_iomap_get, before and after unstuffing. The size we return the
	 * first time needs to be large enough to get the reservation and
	 * allocation sizes right.  The size we return the second time must
	 * be exact or else gfs2_iomap_alloc won't do the right thing.
	 */

	if (gfs2_is_stuffed(ip) || mp->mp_fheight != mp->mp_aheight) {
		unsigned int maxsize = mp->mp_fheight > 1 ?
			sdp->sd_inptrs : sdp->sd_diptrs;
		maxsize -= mp->mp_list[mp->mp_fheight - 1];
		if (size > maxsize)
			size = maxsize;
		return size;
	}

	first = metapointer(ip->i_height - 1, mp);
	end = metaend(ip->i_height - 1, mp);
	if (end - first > size)
		end = first + size;
	for (ptr = first; ptr < end; ptr++) {
		if (*ptr)
			break;
	}
	return ptr - first;
}

/**
 * gfs2_iomap_get - Map blocks from an inode to disk blocks
 * @inode: The inode
 * @pos: Starting position in bytes
 * @length: Length to map, in bytes
 * @flags: iomap flags
 * @iomap: The iomap structure
 * @mp: The metapath
 *
 * Returns: errno
 */
static int gfs2_iomap_get(struct inode *inode, loff_t pos, loff_t length,
			  unsigned flags, struct iomap *iomap,
			  struct metapath *mp)
{
	struct gfs2_inode *ip = GFS2_I(inode);
	struct gfs2_sbd *sdp = GFS2_SB(inode);
	loff_t size = i_size_read(inode);
	__be64 *ptr;
	sector_t lblock;
	sector_t lblock_stop;
	int ret;
	int eob;
	u64 len;
	struct buffer_head *dibh = NULL, *bh;
	u8 height;

	if (!length)
		return -EINVAL;

	down_read(&ip->i_rw_mutex);

	ret = gfs2_meta_inode_buffer(ip, &dibh);
	if (ret)
		goto unlock;
	mp->mp_bh[0] = dibh;

	if (gfs2_is_stuffed(ip)) {
		if (flags & IOMAP_WRITE) {
			loff_t max_size = gfs2_max_stuffed_size(ip);

			if (pos + length > max_size)
				goto unstuff;
			iomap->length = max_size;
		} else {
			if (pos >= size) {
				if (flags & IOMAP_REPORT) {
					ret = -ENOENT;
					goto unlock;
				} else {
					/* report a hole */
					iomap->offset = pos;
					iomap->length = length;
					goto do_alloc;
				}
			}
			iomap->length = size;
		}
		iomap->addr = (ip->i_no_addr << inode->i_blkbits) +
			      sizeof(struct gfs2_dinode);
		iomap->type = IOMAP_INLINE;
		iomap->inline_data = dibh->b_data + sizeof(struct gfs2_dinode);
		goto out;
	}

unstuff:
	lblock = pos >> inode->i_blkbits;
	iomap->offset = lblock << inode->i_blkbits;
	lblock_stop = (pos + length - 1) >> inode->i_blkbits;
	len = lblock_stop - lblock + 1;
	iomap->length = len << inode->i_blkbits;

	height = ip->i_height;
	while ((lblock + 1) * sdp->sd_sb.sb_bsize > sdp->sd_heightsize[height])
		height++;
	find_metapath(sdp, lblock, mp, height);
	if (height > ip->i_height || gfs2_is_stuffed(ip))
		goto do_alloc;

	ret = lookup_metapath(ip, mp);
	if (ret)
		goto unlock;

	if (mp->mp_aheight != ip->i_height)
		goto do_alloc;

	ptr = metapointer(ip->i_height - 1, mp);
	if (*ptr == 0)
		goto do_alloc;

	bh = mp->mp_bh[ip->i_height - 1];
	len = gfs2_extent_length(bh, ptr, len, &eob);

	iomap->addr = be64_to_cpu(*ptr) << inode->i_blkbits;
	iomap->length = len << inode->i_blkbits;
	iomap->type = IOMAP_MAPPED;
	iomap->flags |= IOMAP_F_MERGED;
	if (eob)
		iomap->flags |= IOMAP_F_GFS2_BOUNDARY;

out:
	iomap->bdev = inode->i_sb->s_bdev;
unlock:
	up_read(&ip->i_rw_mutex);
	return ret;

do_alloc:
	iomap->addr = IOMAP_NULL_ADDR;
	iomap->type = IOMAP_HOLE;
	if (flags & IOMAP_REPORT) {
		if (pos >= size)
			ret = -ENOENT;
		else if (height == ip->i_height)
			ret = gfs2_hole_size(inode, lblock, len, mp, iomap);
		else
			iomap->length = size - pos;
	} else if (flags & IOMAP_WRITE) {
		u64 alloc_size;

		if (flags & IOMAP_DIRECT)
			goto out;  /* (see gfs2_file_direct_write) */

		len = gfs2_alloc_size(inode, mp, len);
		alloc_size = len << inode->i_blkbits;
		if (alloc_size < iomap->length)
			iomap->length = alloc_size;
	} else {
		if (pos < size && height == ip->i_height)
			ret = gfs2_hole_size(inode, lblock, len, mp, iomap);
	}
	goto out;
}

/**
 * gfs2_lblk_to_dblk - convert logical block to disk block
 * @inode: the inode of the file we're mapping
 * @lblock: the block relative to the start of the file
 * @dblock: the returned dblock, if no error
 *
 * This function maps a single block from a file logical block (relative to
 * the start of the file) to a file system absolute block using iomap.
 *
 * Returns: the absolute file system block, or an error
 */
int gfs2_lblk_to_dblk(struct inode *inode, u32 lblock, u64 *dblock)
{
	struct iomap iomap = { };
	struct metapath mp = { .mp_aheight = 1, };
	loff_t pos = (loff_t)lblock << inode->i_blkbits;
	int ret;

	ret = gfs2_iomap_get(inode, pos, i_blocksize(inode), 0, &iomap, &mp);
	release_metapath(&mp);
	if (ret == 0)
		*dblock = iomap.addr >> inode->i_blkbits;

	return ret;
}

static int gfs2_write_lock(struct inode *inode)
{
	struct gfs2_inode *ip = GFS2_I(inode);
	struct gfs2_sbd *sdp = GFS2_SB(inode);
	int error;

	gfs2_holder_init(ip->i_gl, LM_ST_EXCLUSIVE, 0, &ip->i_gh);
	error = gfs2_glock_nq(&ip->i_gh);
	if (error)
		goto out_uninit;
	if (&ip->i_inode == sdp->sd_rindex) {
		struct gfs2_inode *m_ip = GFS2_I(sdp->sd_statfs_inode);

		error = gfs2_glock_nq_init(m_ip->i_gl, LM_ST_EXCLUSIVE,
					   GL_NOCACHE, &m_ip->i_gh);
		if (error)
			goto out_unlock;
	}
	return 0;

out_unlock:
	gfs2_glock_dq(&ip->i_gh);
out_uninit:
	gfs2_holder_uninit(&ip->i_gh);
	return error;
}

static void gfs2_write_unlock(struct inode *inode)
{
	struct gfs2_inode *ip = GFS2_I(inode);
	struct gfs2_sbd *sdp = GFS2_SB(inode);

	if (&ip->i_inode == sdp->sd_rindex) {
		struct gfs2_inode *m_ip = GFS2_I(sdp->sd_statfs_inode);

		gfs2_glock_dq_uninit(&m_ip->i_gh);
	}
	gfs2_glock_dq_uninit(&ip->i_gh);
}

static int gfs2_iomap_page_prepare(struct inode *inode, loff_t pos,
				   unsigned len, struct iomap *iomap)
{
	unsigned int blockmask = i_blocksize(inode) - 1;
	struct gfs2_sbd *sdp = GFS2_SB(inode);
	unsigned int blocks;

	blocks = ((pos & blockmask) + len + blockmask) >> inode->i_blkbits;
	return gfs2_trans_begin(sdp, RES_DINODE + blocks, 0);
}

static void gfs2_iomap_page_done(struct inode *inode, loff_t pos,
				 unsigned copied, struct page *page,
				 struct iomap *iomap)
{
	struct gfs2_trans *tr = current->journal_info;
	struct gfs2_inode *ip = GFS2_I(inode);
	struct gfs2_sbd *sdp = GFS2_SB(inode);

	if (page && !gfs2_is_stuffed(ip))
		gfs2_page_add_databufs(ip, page, offset_in_page(pos), copied);

	if (tr->tr_num_buf_new)
		__mark_inode_dirty(inode, I_DIRTY_DATASYNC);

	gfs2_trans_end(sdp);
}

static const struct iomap_page_ops gfs2_iomap_page_ops = {
	.page_prepare = gfs2_iomap_page_prepare,
	.page_done = gfs2_iomap_page_done,
};

static int gfs2_iomap_begin_write(struct inode *inode, loff_t pos,
				  loff_t length, unsigned flags,
				  struct iomap *iomap,
				  struct metapath *mp)
{
	struct gfs2_inode *ip = GFS2_I(inode);
	struct gfs2_sbd *sdp = GFS2_SB(inode);
	unsigned int data_blocks = 0, ind_blocks = 0, rblocks;
	bool unstuff, alloc_required;
	int ret;

	ret = gfs2_write_lock(inode);
	if (ret)
		return ret;

	unstuff = gfs2_is_stuffed(ip) &&
		  pos + length > gfs2_max_stuffed_size(ip);

	ret = gfs2_iomap_get(inode, pos, length, flags, iomap, mp);
	if (ret)
		goto out_unlock;

	alloc_required = unstuff || iomap->type == IOMAP_HOLE;

	if (alloc_required || gfs2_is_jdata(ip))
		gfs2_write_calc_reserv(ip, iomap->length, &data_blocks,
				       &ind_blocks);

	if (alloc_required) {
		struct gfs2_alloc_parms ap = {
			.target = data_blocks + ind_blocks
		};

		ret = gfs2_quota_lock_check(ip, &ap);
		if (ret)
			goto out_unlock;

		ret = gfs2_inplace_reserve(ip, &ap);
		if (ret)
			goto out_qunlock;
	}

	rblocks = RES_DINODE + ind_blocks;
	if (gfs2_is_jdata(ip))
		rblocks += data_blocks;
	if (ind_blocks || data_blocks)
		rblocks += RES_STATFS + RES_QUOTA;
	if (inode == sdp->sd_rindex)
		rblocks += 2 * RES_STATFS;
	if (alloc_required)
		rblocks += gfs2_rg_blocks(ip, data_blocks + ind_blocks);

	if (unstuff || iomap->type == IOMAP_HOLE) {
		struct gfs2_trans *tr;

		ret = gfs2_trans_begin(sdp, rblocks,
				       iomap->length >> inode->i_blkbits);
		if (ret)
			goto out_trans_fail;

		if (unstuff) {
			ret = gfs2_unstuff_dinode(ip, NULL);
			if (ret)
				goto out_trans_end;
			release_metapath(mp);
			ret = gfs2_iomap_get(inode, iomap->offset,
					     iomap->length, flags, iomap, mp);
			if (ret)
				goto out_trans_end;
		}

		if (iomap->type == IOMAP_HOLE) {
			ret = gfs2_iomap_alloc(inode, iomap, mp);
			if (ret) {
				gfs2_trans_end(sdp);
				gfs2_inplace_release(ip);
				punch_hole(ip, iomap->offset, iomap->length);
				goto out_qunlock;
			}
		}

		tr = current->journal_info;
		if (tr->tr_num_buf_new)
			__mark_inode_dirty(inode, I_DIRTY_DATASYNC);

		gfs2_trans_end(sdp);
	}

	if (gfs2_is_stuffed(ip) || gfs2_is_jdata(ip))
		iomap->page_ops = &gfs2_iomap_page_ops;
	return 0;

out_trans_end:
	gfs2_trans_end(sdp);
out_trans_fail:
	if (alloc_required)
		gfs2_inplace_release(ip);
out_qunlock:
	if (alloc_required)
		gfs2_quota_unlock(ip);
out_unlock:
	gfs2_write_unlock(inode);
	return ret;
}

static int gfs2_iomap_begin(struct inode *inode, loff_t pos, loff_t length,
			    unsigned flags, struct iomap *iomap)
{
	struct gfs2_inode *ip = GFS2_I(inode);
	struct metapath mp = { .mp_aheight = 1, };
	int ret;

	iomap->flags |= IOMAP_F_BUFFER_HEAD;

	trace_gfs2_iomap_start(ip, pos, length, flags);
	if ((flags & IOMAP_WRITE) && !(flags & IOMAP_DIRECT)) {
		ret = gfs2_iomap_begin_write(inode, pos, length, flags, iomap, &mp);
	} else {
		ret = gfs2_iomap_get(inode, pos, length, flags, iomap, &mp);

		/*
		 * Silently fall back to buffered I/O for stuffed files or if
		 * we've hot a hole (see gfs2_file_direct_write).
		 */
		if ((flags & IOMAP_WRITE) && (flags & IOMAP_DIRECT) &&
		    iomap->type != IOMAP_MAPPED)
			ret = -ENOTBLK;
	}
	release_metapath(&mp);
	trace_gfs2_iomap_end(ip, iomap, ret);
	return ret;
}

static int gfs2_iomap_end(struct inode *inode, loff_t pos, loff_t length,
			  ssize_t written, unsigned flags, struct iomap *iomap)
{
	struct gfs2_inode *ip = GFS2_I(inode);
	struct gfs2_sbd *sdp = GFS2_SB(inode);

	if ((flags & (IOMAP_WRITE | IOMAP_DIRECT)) != IOMAP_WRITE)
		goto out;

	if (!gfs2_is_stuffed(ip))
		gfs2_ordered_add_inode(ip);

	if (inode == sdp->sd_rindex)
		adjust_fs_space(inode);

	gfs2_inplace_release(ip);

	if (length != written && (iomap->flags & IOMAP_F_NEW)) {
		/* Deallocate blocks that were just allocated. */
		loff_t blockmask = i_blocksize(inode) - 1;
		loff_t end = (pos + length) & ~blockmask;

		pos = (pos + written + blockmask) & ~blockmask;
		if (pos < end) {
			truncate_pagecache_range(inode, pos, end - 1);
			punch_hole(ip, pos, end - pos);
		}
	}

	if (ip->i_qadata && ip->i_qadata->qa_qd_num)
		gfs2_quota_unlock(ip);
<<<<<<< HEAD
	if (iomap->flags & IOMAP_F_SIZE_CHANGED)
		mark_inode_dirty(inode);
	gfs2_write_unlock(inode);
=======
>>>>>>> bb831786

	if (unlikely(!written))
		goto out_unlock;

	if (iomap->flags & IOMAP_F_SIZE_CHANGED)
		mark_inode_dirty(inode);
	set_bit(GLF_DIRTY, &ip->i_gl->gl_flags);

out_unlock:
	gfs2_write_unlock(inode);
out:
	return 0;
}

const struct iomap_ops gfs2_iomap_ops = {
	.iomap_begin = gfs2_iomap_begin,
	.iomap_end = gfs2_iomap_end,
};

/**
 * gfs2_block_map - Map one or more blocks of an inode to a disk block
 * @inode: The inode
 * @lblock: The logical block number
 * @bh_map: The bh to be mapped
 * @create: True if its ok to alloc blocks to satify the request
 *
 * The size of the requested mapping is defined in bh_map->b_size.
 *
 * Clears buffer_mapped(bh_map) and leaves bh_map->b_size unchanged
 * when @lblock is not mapped.  Sets buffer_mapped(bh_map) and
 * bh_map->b_size to indicate the size of the mapping when @lblock and
 * successive blocks are mapped, up to the requested size.
 *
 * Sets buffer_boundary() if a read of metadata will be required
 * before the next block can be mapped. Sets buffer_new() if new
 * blocks were allocated.
 *
 * Returns: errno
 */

int gfs2_block_map(struct inode *inode, sector_t lblock,
		   struct buffer_head *bh_map, int create)
{
	struct gfs2_inode *ip = GFS2_I(inode);
	loff_t pos = (loff_t)lblock << inode->i_blkbits;
	loff_t length = bh_map->b_size;
	struct metapath mp = { .mp_aheight = 1, };
	struct iomap iomap = { };
	int ret;

	clear_buffer_mapped(bh_map);
	clear_buffer_new(bh_map);
	clear_buffer_boundary(bh_map);
	trace_gfs2_bmap(ip, bh_map, lblock, create, 1);

	if (create) {
		ret = gfs2_iomap_get(inode, pos, length, IOMAP_WRITE, &iomap, &mp);
		if (!ret && iomap.type == IOMAP_HOLE)
			ret = gfs2_iomap_alloc(inode, &iomap, &mp);
		release_metapath(&mp);
	} else {
		ret = gfs2_iomap_get(inode, pos, length, 0, &iomap, &mp);
		release_metapath(&mp);
	}
	if (ret)
		goto out;

	if (iomap.length > bh_map->b_size) {
		iomap.length = bh_map->b_size;
		iomap.flags &= ~IOMAP_F_GFS2_BOUNDARY;
	}
	if (iomap.addr != IOMAP_NULL_ADDR)
		map_bh(bh_map, inode->i_sb, iomap.addr >> inode->i_blkbits);
	bh_map->b_size = iomap.length;
	if (iomap.flags & IOMAP_F_GFS2_BOUNDARY)
		set_buffer_boundary(bh_map);
	if (iomap.flags & IOMAP_F_NEW)
		set_buffer_new(bh_map);

out:
	trace_gfs2_bmap(ip, bh_map, lblock, create, ret);
	return ret;
}

/*
 * Deprecated: do not use in new code
 */
int gfs2_extent_map(struct inode *inode, u64 lblock, int *new, u64 *dblock, unsigned *extlen)
{
	struct buffer_head bh = { .b_state = 0, .b_blocknr = 0 };
	int ret;
	int create = *new;

	BUG_ON(!extlen);
	BUG_ON(!dblock);
	BUG_ON(!new);

	bh.b_size = BIT(inode->i_blkbits + (create ? 0 : 5));
	ret = gfs2_block_map(inode, lblock, &bh, create);
	*extlen = bh.b_size >> inode->i_blkbits;
	*dblock = bh.b_blocknr;
	if (buffer_new(&bh))
		*new = 1;
	else
		*new = 0;
	return ret;
}

/**
 * gfs2_block_zero_range - Deal with zeroing out data
 *
 * This is partly borrowed from ext3.
 */
static int gfs2_block_zero_range(struct inode *inode, loff_t from,
				 unsigned int length)
{
	struct address_space *mapping = inode->i_mapping;
	struct gfs2_inode *ip = GFS2_I(inode);
	unsigned long index = from >> PAGE_SHIFT;
	unsigned offset = from & (PAGE_SIZE-1);
	unsigned blocksize, iblock, pos;
	struct buffer_head *bh;
	struct page *page;
	int err;

	page = find_or_create_page(mapping, index, GFP_NOFS);
	if (!page)
		return 0;

	blocksize = inode->i_sb->s_blocksize;
	iblock = index << (PAGE_SHIFT - inode->i_sb->s_blocksize_bits);

	if (!page_has_buffers(page))
		create_empty_buffers(page, blocksize, 0);

	/* Find the buffer that contains "offset" */
	bh = page_buffers(page);
	pos = blocksize;
	while (offset >= pos) {
		bh = bh->b_this_page;
		iblock++;
		pos += blocksize;
	}

	err = 0;

	if (!buffer_mapped(bh)) {
		gfs2_block_map(inode, iblock, bh, 0);
		/* unmapped? It's a hole - nothing to do */
		if (!buffer_mapped(bh))
			goto unlock;
	}

	/* Ok, it's mapped. Make sure it's up-to-date */
	if (PageUptodate(page))
		set_buffer_uptodate(bh);

	if (!buffer_uptodate(bh)) {
		err = -EIO;
		ll_rw_block(REQ_OP_READ, 0, 1, &bh);
		wait_on_buffer(bh);
		/* Uhhuh. Read error. Complain and punt. */
		if (!buffer_uptodate(bh))
			goto unlock;
		err = 0;
	}

	if (gfs2_is_jdata(ip))
		gfs2_trans_add_data(ip->i_gl, bh);
	else
		gfs2_ordered_add_inode(ip);

	zero_user(page, offset, length);
	mark_buffer_dirty(bh);
unlock:
	unlock_page(page);
	put_page(page);
	return err;
}

#define GFS2_JTRUNC_REVOKES 8192

/**
 * gfs2_journaled_truncate - Wrapper for truncate_pagecache for jdata files
 * @inode: The inode being truncated
 * @oldsize: The original (larger) size
 * @newsize: The new smaller size
 *
 * With jdata files, we have to journal a revoke for each block which is
 * truncated. As a result, we need to split this into separate transactions
 * if the number of pages being truncated gets too large.
 */

static int gfs2_journaled_truncate(struct inode *inode, u64 oldsize, u64 newsize)
{
	struct gfs2_sbd *sdp = GFS2_SB(inode);
	u64 max_chunk = GFS2_JTRUNC_REVOKES * sdp->sd_vfs->s_blocksize;
	u64 chunk;
	int error;

	while (oldsize != newsize) {
		struct gfs2_trans *tr;
		unsigned int offs;

		chunk = oldsize - newsize;
		if (chunk > max_chunk)
			chunk = max_chunk;

		offs = oldsize & ~PAGE_MASK;
		if (offs && chunk > PAGE_SIZE)
			chunk = offs + ((chunk - offs) & PAGE_MASK);

		truncate_pagecache(inode, oldsize - chunk);
		oldsize -= chunk;

		tr = current->journal_info;
		if (!test_bit(TR_TOUCHED, &tr->tr_flags))
			continue;

		gfs2_trans_end(sdp);
		error = gfs2_trans_begin(sdp, RES_DINODE, GFS2_JTRUNC_REVOKES);
		if (error)
			return error;
	}

	return 0;
}

static int trunc_start(struct inode *inode, u64 newsize)
{
	struct gfs2_inode *ip = GFS2_I(inode);
	struct gfs2_sbd *sdp = GFS2_SB(inode);
	struct buffer_head *dibh = NULL;
	int journaled = gfs2_is_jdata(ip);
	u64 oldsize = inode->i_size;
	int error;

	if (journaled)
		error = gfs2_trans_begin(sdp, RES_DINODE + RES_JDATA, GFS2_JTRUNC_REVOKES);
	else
		error = gfs2_trans_begin(sdp, RES_DINODE, 0);
	if (error)
		return error;

	error = gfs2_meta_inode_buffer(ip, &dibh);
	if (error)
		goto out;

	gfs2_trans_add_meta(ip->i_gl, dibh);

	if (gfs2_is_stuffed(ip)) {
		gfs2_buffer_clear_tail(dibh, sizeof(struct gfs2_dinode) + newsize);
	} else {
		unsigned int blocksize = i_blocksize(inode);
		unsigned int offs = newsize & (blocksize - 1);
		if (offs) {
			error = gfs2_block_zero_range(inode, newsize,
						      blocksize - offs);
			if (error)
				goto out;
		}
		ip->i_diskflags |= GFS2_DIF_TRUNC_IN_PROG;
	}

	i_size_write(inode, newsize);
	ip->i_inode.i_mtime = ip->i_inode.i_ctime = current_time(&ip->i_inode);
	gfs2_dinode_out(ip, dibh->b_data);

	if (journaled)
		error = gfs2_journaled_truncate(inode, oldsize, newsize);
	else
		truncate_pagecache(inode, newsize);

out:
	brelse(dibh);
	if (current->journal_info)
		gfs2_trans_end(sdp);
	return error;
}

int gfs2_iomap_get_alloc(struct inode *inode, loff_t pos, loff_t length,
			 struct iomap *iomap)
{
	struct metapath mp = { .mp_aheight = 1, };
	int ret;

	ret = gfs2_iomap_get(inode, pos, length, IOMAP_WRITE, iomap, &mp);
	if (!ret && iomap->type == IOMAP_HOLE)
		ret = gfs2_iomap_alloc(inode, iomap, &mp);
	release_metapath(&mp);
	return ret;
}

/**
 * sweep_bh_for_rgrps - find an rgrp in a meta buffer and free blocks therein
 * @ip: inode
 * @rg_gh: holder of resource group glock
 * @bh: buffer head to sweep
 * @start: starting point in bh
 * @end: end point in bh
 * @meta: true if bh points to metadata (rather than data)
 * @btotal: place to keep count of total blocks freed
 *
 * We sweep a metadata buffer (provided by the metapath) for blocks we need to
 * free, and free them all. However, we do it one rgrp at a time. If this
 * block has references to multiple rgrps, we break it into individual
 * transactions. This allows other processes to use the rgrps while we're
 * focused on a single one, for better concurrency / performance.
 * At every transaction boundary, we rewrite the inode into the journal.
 * That way the bitmaps are kept consistent with the inode and we can recover
 * if we're interrupted by power-outages.
 *
 * Returns: 0, or return code if an error occurred.
 *          *btotal has the total number of blocks freed
 */
static int sweep_bh_for_rgrps(struct gfs2_inode *ip, struct gfs2_holder *rd_gh,
			      struct buffer_head *bh, __be64 *start, __be64 *end,
			      bool meta, u32 *btotal)
{
	struct gfs2_sbd *sdp = GFS2_SB(&ip->i_inode);
	struct gfs2_rgrpd *rgd;
	struct gfs2_trans *tr;
	__be64 *p;
	int blks_outside_rgrp;
	u64 bn, bstart, isize_blks;
	s64 blen; /* needs to be s64 or gfs2_add_inode_blocks breaks */
	int ret = 0;
	bool buf_in_tr = false; /* buffer was added to transaction */

more_rgrps:
	rgd = NULL;
	if (gfs2_holder_initialized(rd_gh)) {
		rgd = gfs2_glock2rgrp(rd_gh->gh_gl);
		gfs2_assert_withdraw(sdp,
			     gfs2_glock_is_locked_by_me(rd_gh->gh_gl));
	}
	blks_outside_rgrp = 0;
	bstart = 0;
	blen = 0;

	for (p = start; p < end; p++) {
		if (!*p)
			continue;
		bn = be64_to_cpu(*p);

		if (rgd) {
			if (!rgrp_contains_block(rgd, bn)) {
				blks_outside_rgrp++;
				continue;
			}
		} else {
			rgd = gfs2_blk2rgrpd(sdp, bn, true);
			if (unlikely(!rgd)) {
				ret = -EIO;
				goto out;
			}
			ret = gfs2_glock_nq_init(rgd->rd_gl, LM_ST_EXCLUSIVE,
						 0, rd_gh);
			if (ret)
				goto out;

			/* Must be done with the rgrp glock held: */
			if (gfs2_rs_active(&ip->i_res) &&
			    rgd == ip->i_res.rs_rbm.rgd)
				gfs2_rs_deltree(&ip->i_res);
		}

		/* The size of our transactions will be unknown until we
		   actually process all the metadata blocks that relate to
		   the rgrp. So we estimate. We know it can't be more than
		   the dinode's i_blocks and we don't want to exceed the
		   journal flush threshold, sd_log_thresh2. */
		if (current->journal_info == NULL) {
			unsigned int jblocks_rqsted, revokes;

			jblocks_rqsted = rgd->rd_length + RES_DINODE +
				RES_INDIRECT;
			isize_blks = gfs2_get_inode_blocks(&ip->i_inode);
			if (isize_blks > atomic_read(&sdp->sd_log_thresh2))
				jblocks_rqsted +=
					atomic_read(&sdp->sd_log_thresh2);
			else
				jblocks_rqsted += isize_blks;
			revokes = jblocks_rqsted;
			if (meta)
				revokes += end - start;
			else if (ip->i_depth)
				revokes += sdp->sd_inptrs;
			ret = gfs2_trans_begin(sdp, jblocks_rqsted, revokes);
			if (ret)
				goto out_unlock;
			down_write(&ip->i_rw_mutex);
		}
		/* check if we will exceed the transaction blocks requested */
		tr = current->journal_info;
		if (tr->tr_num_buf_new + RES_STATFS +
		    RES_QUOTA >= atomic_read(&sdp->sd_log_thresh2)) {
			/* We set blks_outside_rgrp to ensure the loop will
			   be repeated for the same rgrp, but with a new
			   transaction. */
			blks_outside_rgrp++;
			/* This next part is tricky. If the buffer was added
			   to the transaction, we've already set some block
			   pointers to 0, so we better follow through and free
			   them, or we will introduce corruption (so break).
			   This may be impossible, or at least rare, but I
			   decided to cover the case regardless.

			   If the buffer was not added to the transaction
			   (this call), doing so would exceed our transaction
			   size, so we need to end the transaction and start a
			   new one (so goto). */

			if (buf_in_tr)
				break;
			goto out_unlock;
		}

		gfs2_trans_add_meta(ip->i_gl, bh);
		buf_in_tr = true;
		*p = 0;
		if (bstart + blen == bn) {
			blen++;
			continue;
		}
		if (bstart) {
			__gfs2_free_blocks(ip, rgd, bstart, (u32)blen, meta);
			(*btotal) += blen;
			gfs2_add_inode_blocks(&ip->i_inode, -blen);
		}
		bstart = bn;
		blen = 1;
	}
	if (bstart) {
		__gfs2_free_blocks(ip, rgd, bstart, (u32)blen, meta);
		(*btotal) += blen;
		gfs2_add_inode_blocks(&ip->i_inode, -blen);
	}
out_unlock:
	if (!ret && blks_outside_rgrp) { /* If buffer still has non-zero blocks
					    outside the rgrp we just processed,
					    do it all over again. */
		if (current->journal_info) {
			struct buffer_head *dibh;

			ret = gfs2_meta_inode_buffer(ip, &dibh);
			if (ret)
				goto out;

			/* Every transaction boundary, we rewrite the dinode
			   to keep its di_blocks current in case of failure. */
			ip->i_inode.i_mtime = ip->i_inode.i_ctime =
				current_time(&ip->i_inode);
			gfs2_trans_add_meta(ip->i_gl, dibh);
			gfs2_dinode_out(ip, dibh->b_data);
			brelse(dibh);
			up_write(&ip->i_rw_mutex);
			gfs2_trans_end(sdp);
		}
		gfs2_glock_dq_uninit(rd_gh);
		cond_resched();
		goto more_rgrps;
	}
out:
	return ret;
}

static bool mp_eq_to_hgt(struct metapath *mp, __u16 *list, unsigned int h)
{
	if (memcmp(mp->mp_list, list, h * sizeof(mp->mp_list[0])))
		return false;
	return true;
}

/**
 * find_nonnull_ptr - find a non-null pointer given a metapath and height
 * @mp: starting metapath
 * @h: desired height to search
 *
 * Assumes the metapath is valid (with buffers) out to height h.
 * Returns: true if a non-null pointer was found in the metapath buffer
 *          false if all remaining pointers are NULL in the buffer
 */
static bool find_nonnull_ptr(struct gfs2_sbd *sdp, struct metapath *mp,
			     unsigned int h,
			     __u16 *end_list, unsigned int end_aligned)
{
	struct buffer_head *bh = mp->mp_bh[h];
	__be64 *first, *ptr, *end;

	first = metaptr1(h, mp);
	ptr = first + mp->mp_list[h];
	end = (__be64 *)(bh->b_data + bh->b_size);
	if (end_list && mp_eq_to_hgt(mp, end_list, h)) {
		bool keep_end = h < end_aligned;
		end = first + end_list[h] + keep_end;
	}

	while (ptr < end) {
		if (*ptr) { /* if we have a non-null pointer */
			mp->mp_list[h] = ptr - first;
			h++;
			if (h < GFS2_MAX_META_HEIGHT)
				mp->mp_list[h] = 0;
			return true;
		}
		ptr++;
	}
	return false;
}

enum dealloc_states {
	DEALLOC_MP_FULL = 0,    /* Strip a metapath with all buffers read in */
	DEALLOC_MP_LOWER = 1,   /* lower the metapath strip height */
	DEALLOC_FILL_MP = 2,  /* Fill in the metapath to the given height. */
	DEALLOC_DONE = 3,       /* process complete */
};

static inline void
metapointer_range(struct metapath *mp, int height,
		  __u16 *start_list, unsigned int start_aligned,
		  __u16 *end_list, unsigned int end_aligned,
		  __be64 **start, __be64 **end)
{
	struct buffer_head *bh = mp->mp_bh[height];
	__be64 *first;

	first = metaptr1(height, mp);
	*start = first;
	if (mp_eq_to_hgt(mp, start_list, height)) {
		bool keep_start = height < start_aligned;
		*start = first + start_list[height] + keep_start;
	}
	*end = (__be64 *)(bh->b_data + bh->b_size);
	if (end_list && mp_eq_to_hgt(mp, end_list, height)) {
		bool keep_end = height < end_aligned;
		*end = first + end_list[height] + keep_end;
	}
}

static inline bool walk_done(struct gfs2_sbd *sdp,
			     struct metapath *mp, int height,
			     __u16 *end_list, unsigned int end_aligned)
{
	__u16 end;

	if (end_list) {
		bool keep_end = height < end_aligned;
		if (!mp_eq_to_hgt(mp, end_list, height))
			return false;
		end = end_list[height] + keep_end;
	} else
		end = (height > 0) ? sdp->sd_inptrs : sdp->sd_diptrs;
	return mp->mp_list[height] >= end;
}

/**
 * punch_hole - deallocate blocks in a file
 * @ip: inode to truncate
 * @offset: the start of the hole
 * @length: the size of the hole (or 0 for truncate)
 *
 * Punch a hole into a file or truncate a file at a given position.  This
 * function operates in whole blocks (@offset and @length are rounded
 * accordingly); partially filled blocks must be cleared otherwise.
 *
 * This function works from the bottom up, and from the right to the left. In
 * other words, it strips off the highest layer (data) before stripping any of
 * the metadata. Doing it this way is best in case the operation is interrupted
 * by power failure, etc.  The dinode is rewritten in every transaction to
 * guarantee integrity.
 */
static int punch_hole(struct gfs2_inode *ip, u64 offset, u64 length)
{
	struct gfs2_sbd *sdp = GFS2_SB(&ip->i_inode);
	u64 maxsize = sdp->sd_heightsize[ip->i_height];
	struct metapath mp = {};
	struct buffer_head *dibh, *bh;
	struct gfs2_holder rd_gh;
	unsigned int bsize_shift = sdp->sd_sb.sb_bsize_shift;
	u64 lblock = (offset + (1 << bsize_shift) - 1) >> bsize_shift;
	__u16 start_list[GFS2_MAX_META_HEIGHT];
	__u16 __end_list[GFS2_MAX_META_HEIGHT], *end_list = NULL;
	unsigned int start_aligned, uninitialized_var(end_aligned);
	unsigned int strip_h = ip->i_height - 1;
	u32 btotal = 0;
	int ret, state;
	int mp_h; /* metapath buffers are read in to this height */
	u64 prev_bnr = 0;
	__be64 *start, *end;

	if (offset >= maxsize) {
		/*
		 * The starting point lies beyond the allocated meta-data;
		 * there are no blocks do deallocate.
		 */
		return 0;
	}

	/*
	 * The start position of the hole is defined by lblock, start_list, and
	 * start_aligned.  The end position of the hole is defined by lend,
	 * end_list, and end_aligned.
	 *
	 * start_aligned and end_aligned define down to which height the start
	 * and end positions are aligned to the metadata tree (i.e., the
	 * position is a multiple of the metadata granularity at the height
	 * above).  This determines at which heights additional meta pointers
	 * needs to be preserved for the remaining data.
	 */

	if (length) {
		u64 end_offset = offset + length;
		u64 lend;

		/*
		 * Clip the end at the maximum file size for the given height:
		 * that's how far the metadata goes; files bigger than that
		 * will have additional layers of indirection.
		 */
		if (end_offset > maxsize)
			end_offset = maxsize;
		lend = end_offset >> bsize_shift;

		if (lblock >= lend)
			return 0;

		find_metapath(sdp, lend, &mp, ip->i_height);
		end_list = __end_list;
		memcpy(end_list, mp.mp_list, sizeof(mp.mp_list));

		for (mp_h = ip->i_height - 1; mp_h > 0; mp_h--) {
			if (end_list[mp_h])
				break;
		}
		end_aligned = mp_h;
	}

	find_metapath(sdp, lblock, &mp, ip->i_height);
	memcpy(start_list, mp.mp_list, sizeof(start_list));

	for (mp_h = ip->i_height - 1; mp_h > 0; mp_h--) {
		if (start_list[mp_h])
			break;
	}
	start_aligned = mp_h;

	ret = gfs2_meta_inode_buffer(ip, &dibh);
	if (ret)
		return ret;

	mp.mp_bh[0] = dibh;
	ret = lookup_metapath(ip, &mp);
	if (ret)
		goto out_metapath;

	/* issue read-ahead on metadata */
	for (mp_h = 0; mp_h < mp.mp_aheight - 1; mp_h++) {
		metapointer_range(&mp, mp_h, start_list, start_aligned,
				  end_list, end_aligned, &start, &end);
		gfs2_metapath_ra(ip->i_gl, start, end);
	}

	if (mp.mp_aheight == ip->i_height)
		state = DEALLOC_MP_FULL; /* We have a complete metapath */
	else
		state = DEALLOC_FILL_MP; /* deal with partial metapath */

	ret = gfs2_rindex_update(sdp);
	if (ret)
		goto out_metapath;

	ret = gfs2_quota_hold(ip, NO_UID_QUOTA_CHANGE, NO_GID_QUOTA_CHANGE);
	if (ret)
		goto out_metapath;
	gfs2_holder_mark_uninitialized(&rd_gh);

	mp_h = strip_h;

	while (state != DEALLOC_DONE) {
		switch (state) {
		/* Truncate a full metapath at the given strip height.
		 * Note that strip_h == mp_h in order to be in this state. */
		case DEALLOC_MP_FULL:
			bh = mp.mp_bh[mp_h];
			gfs2_assert_withdraw(sdp, bh);
			if (gfs2_assert_withdraw(sdp,
						 prev_bnr != bh->b_blocknr)) {
				fs_emerg(sdp, "inode %llu, block:%llu, i_h:%u,"
					 "s_h:%u, mp_h:%u\n",
				       (unsigned long long)ip->i_no_addr,
				       prev_bnr, ip->i_height, strip_h, mp_h);
			}
			prev_bnr = bh->b_blocknr;

			if (gfs2_metatype_check(sdp, bh,
						(mp_h ? GFS2_METATYPE_IN :
							GFS2_METATYPE_DI))) {
				ret = -EIO;
				goto out;
			}

			/*
			 * Below, passing end_aligned as 0 gives us the
			 * metapointer range excluding the end point: the end
			 * point is the first metapath we must not deallocate!
			 */

			metapointer_range(&mp, mp_h, start_list, start_aligned,
					  end_list, 0 /* end_aligned */,
					  &start, &end);
			ret = sweep_bh_for_rgrps(ip, &rd_gh, mp.mp_bh[mp_h],
						 start, end,
						 mp_h != ip->i_height - 1,
						 &btotal);

			/* If we hit an error or just swept dinode buffer,
			   just exit. */
			if (ret || !mp_h) {
				state = DEALLOC_DONE;
				break;
			}
			state = DEALLOC_MP_LOWER;
			break;

		/* lower the metapath strip height */
		case DEALLOC_MP_LOWER:
			/* We're done with the current buffer, so release it,
			   unless it's the dinode buffer. Then back up to the
			   previous pointer. */
			if (mp_h) {
				brelse(mp.mp_bh[mp_h]);
				mp.mp_bh[mp_h] = NULL;
			}
			/* If we can't get any lower in height, we've stripped
			   off all we can. Next step is to back up and start
			   stripping the previous level of metadata. */
			if (mp_h == 0) {
				strip_h--;
				memcpy(mp.mp_list, start_list, sizeof(start_list));
				mp_h = strip_h;
				state = DEALLOC_FILL_MP;
				break;
			}
			mp.mp_list[mp_h] = 0;
			mp_h--; /* search one metadata height down */
			mp.mp_list[mp_h]++;
			if (walk_done(sdp, &mp, mp_h, end_list, end_aligned))
				break;
			/* Here we've found a part of the metapath that is not
			 * allocated. We need to search at that height for the
			 * next non-null pointer. */
			if (find_nonnull_ptr(sdp, &mp, mp_h, end_list, end_aligned)) {
				state = DEALLOC_FILL_MP;
				mp_h++;
			}
			/* No more non-null pointers at this height. Back up
			   to the previous height and try again. */
			break; /* loop around in the same state */

		/* Fill the metapath with buffers to the given height. */
		case DEALLOC_FILL_MP:
			/* Fill the buffers out to the current height. */
			ret = fillup_metapath(ip, &mp, mp_h);
			if (ret < 0)
				goto out;

			/* On the first pass, issue read-ahead on metadata. */
			if (mp.mp_aheight > 1 && strip_h == ip->i_height - 1) {
				unsigned int height = mp.mp_aheight - 1;

				/* No read-ahead for data blocks. */
				if (mp.mp_aheight - 1 == strip_h)
					height--;

				for (; height >= mp.mp_aheight - ret; height--) {
					metapointer_range(&mp, height,
							  start_list, start_aligned,
							  end_list, end_aligned,
							  &start, &end);
					gfs2_metapath_ra(ip->i_gl, start, end);
				}
			}

			/* If buffers found for the entire strip height */
			if (mp.mp_aheight - 1 == strip_h) {
				state = DEALLOC_MP_FULL;
				break;
			}
			if (mp.mp_aheight < ip->i_height) /* We have a partial height */
				mp_h = mp.mp_aheight - 1;

			/* If we find a non-null block pointer, crawl a bit
			   higher up in the metapath and try again, otherwise
			   we need to look lower for a new starting point. */
			if (find_nonnull_ptr(sdp, &mp, mp_h, end_list, end_aligned))
				mp_h++;
			else
				state = DEALLOC_MP_LOWER;
			break;
		}
	}

	if (btotal) {
		if (current->journal_info == NULL) {
			ret = gfs2_trans_begin(sdp, RES_DINODE + RES_STATFS +
					       RES_QUOTA, 0);
			if (ret)
				goto out;
			down_write(&ip->i_rw_mutex);
		}
		gfs2_statfs_change(sdp, 0, +btotal, 0);
		gfs2_quota_change(ip, -(s64)btotal, ip->i_inode.i_uid,
				  ip->i_inode.i_gid);
		ip->i_inode.i_mtime = ip->i_inode.i_ctime = current_time(&ip->i_inode);
		gfs2_trans_add_meta(ip->i_gl, dibh);
		gfs2_dinode_out(ip, dibh->b_data);
		up_write(&ip->i_rw_mutex);
		gfs2_trans_end(sdp);
	}

out:
	if (gfs2_holder_initialized(&rd_gh))
		gfs2_glock_dq_uninit(&rd_gh);
	if (current->journal_info) {
		up_write(&ip->i_rw_mutex);
		gfs2_trans_end(sdp);
		cond_resched();
	}
	gfs2_quota_unhold(ip);
out_metapath:
	release_metapath(&mp);
	return ret;
}

static int trunc_end(struct gfs2_inode *ip)
{
	struct gfs2_sbd *sdp = GFS2_SB(&ip->i_inode);
	struct buffer_head *dibh;
	int error;

	error = gfs2_trans_begin(sdp, RES_DINODE, 0);
	if (error)
		return error;

	down_write(&ip->i_rw_mutex);

	error = gfs2_meta_inode_buffer(ip, &dibh);
	if (error)
		goto out;

	if (!i_size_read(&ip->i_inode)) {
		ip->i_height = 0;
		ip->i_goal = ip->i_no_addr;
		gfs2_buffer_clear_tail(dibh, sizeof(struct gfs2_dinode));
		gfs2_ordered_del_inode(ip);
	}
	ip->i_inode.i_mtime = ip->i_inode.i_ctime = current_time(&ip->i_inode);
	ip->i_diskflags &= ~GFS2_DIF_TRUNC_IN_PROG;

	gfs2_trans_add_meta(ip->i_gl, dibh);
	gfs2_dinode_out(ip, dibh->b_data);
	brelse(dibh);

out:
	up_write(&ip->i_rw_mutex);
	gfs2_trans_end(sdp);
	return error;
}

/**
 * do_shrink - make a file smaller
 * @inode: the inode
 * @newsize: the size to make the file
 *
 * Called with an exclusive lock on @inode. The @size must
 * be equal to or smaller than the current inode size.
 *
 * Returns: errno
 */

static int do_shrink(struct inode *inode, u64 newsize)
{
	struct gfs2_inode *ip = GFS2_I(inode);
	int error;

	error = trunc_start(inode, newsize);
	if (error < 0)
		return error;
	if (gfs2_is_stuffed(ip))
		return 0;

	error = punch_hole(ip, newsize, 0);
	if (error == 0)
		error = trunc_end(ip);

	return error;
}

void gfs2_trim_blocks(struct inode *inode)
{
	int ret;

	ret = do_shrink(inode, inode->i_size);
	WARN_ON(ret != 0);
}

/**
 * do_grow - Touch and update inode size
 * @inode: The inode
 * @size: The new size
 *
 * This function updates the timestamps on the inode and
 * may also increase the size of the inode. This function
 * must not be called with @size any smaller than the current
 * inode size.
 *
 * Although it is not strictly required to unstuff files here,
 * earlier versions of GFS2 have a bug in the stuffed file reading
 * code which will result in a buffer overrun if the size is larger
 * than the max stuffed file size. In order to prevent this from
 * occurring, such files are unstuffed, but in other cases we can
 * just update the inode size directly.
 *
 * Returns: 0 on success, or -ve on error
 */

static int do_grow(struct inode *inode, u64 size)
{
	struct gfs2_inode *ip = GFS2_I(inode);
	struct gfs2_sbd *sdp = GFS2_SB(inode);
	struct gfs2_alloc_parms ap = { .target = 1, };
	struct buffer_head *dibh;
	int error;
	int unstuff = 0;

	if (gfs2_is_stuffed(ip) && size > gfs2_max_stuffed_size(ip)) {
		error = gfs2_quota_lock_check(ip, &ap);
		if (error)
			return error;

		error = gfs2_inplace_reserve(ip, &ap);
		if (error)
			goto do_grow_qunlock;
		unstuff = 1;
	}

	error = gfs2_trans_begin(sdp, RES_DINODE + RES_STATFS + RES_RG_BIT +
				 (unstuff &&
				  gfs2_is_jdata(ip) ? RES_JDATA : 0) +
				 (sdp->sd_args.ar_quota == GFS2_QUOTA_OFF ?
				  0 : RES_QUOTA), 0);
	if (error)
		goto do_grow_release;

	if (unstuff) {
		error = gfs2_unstuff_dinode(ip, NULL);
		if (error)
			goto do_end_trans;
	}

	error = gfs2_meta_inode_buffer(ip, &dibh);
	if (error)
		goto do_end_trans;

	i_size_write(inode, size);
	ip->i_inode.i_mtime = ip->i_inode.i_ctime = current_time(&ip->i_inode);
	gfs2_trans_add_meta(ip->i_gl, dibh);
	gfs2_dinode_out(ip, dibh->b_data);
	brelse(dibh);

do_end_trans:
	gfs2_trans_end(sdp);
do_grow_release:
	if (unstuff) {
		gfs2_inplace_release(ip);
do_grow_qunlock:
		gfs2_quota_unlock(ip);
	}
	return error;
}

/**
 * gfs2_setattr_size - make a file a given size
 * @inode: the inode
 * @newsize: the size to make the file
 *
 * The file size can grow, shrink, or stay the same size. This
 * is called holding i_rwsem and an exclusive glock on the inode
 * in question.
 *
 * Returns: errno
 */

int gfs2_setattr_size(struct inode *inode, u64 newsize)
{
	struct gfs2_inode *ip = GFS2_I(inode);
	int ret;

	BUG_ON(!S_ISREG(inode->i_mode));

	ret = inode_newsize_ok(inode, newsize);
	if (ret)
		return ret;

	inode_dio_wait(inode);

	ret = gfs2_rsqa_alloc(ip);
	if (ret)
		goto out;

	if (newsize >= inode->i_size) {
		ret = do_grow(inode, newsize);
		goto out;
	}

	ret = do_shrink(inode, newsize);
out:
	gfs2_rsqa_delete(ip, NULL);
	return ret;
}

int gfs2_truncatei_resume(struct gfs2_inode *ip)
{
	int error;
	error = punch_hole(ip, i_size_read(&ip->i_inode), 0);
	if (!error)
		error = trunc_end(ip);
	return error;
}

int gfs2_file_dealloc(struct gfs2_inode *ip)
{
	return punch_hole(ip, 0, 0);
}

/**
 * gfs2_free_journal_extents - Free cached journal bmap info
 * @jd: The journal
 *
 */

void gfs2_free_journal_extents(struct gfs2_jdesc *jd)
{
	struct gfs2_journal_extent *jext;

	while(!list_empty(&jd->extent_list)) {
		jext = list_entry(jd->extent_list.next, struct gfs2_journal_extent, list);
		list_del(&jext->list);
		kfree(jext);
	}
}

/**
 * gfs2_add_jextent - Add or merge a new extent to extent cache
 * @jd: The journal descriptor
 * @lblock: The logical block at start of new extent
 * @dblock: The physical block at start of new extent
 * @blocks: Size of extent in fs blocks
 *
 * Returns: 0 on success or -ENOMEM
 */

static int gfs2_add_jextent(struct gfs2_jdesc *jd, u64 lblock, u64 dblock, u64 blocks)
{
	struct gfs2_journal_extent *jext;

	if (!list_empty(&jd->extent_list)) {
		jext = list_entry(jd->extent_list.prev, struct gfs2_journal_extent, list);
		if ((jext->dblock + jext->blocks) == dblock) {
			jext->blocks += blocks;
			return 0;
		}
	}

	jext = kzalloc(sizeof(struct gfs2_journal_extent), GFP_NOFS);
	if (jext == NULL)
		return -ENOMEM;
	jext->dblock = dblock;
	jext->lblock = lblock;
	jext->blocks = blocks;
	list_add_tail(&jext->list, &jd->extent_list);
	jd->nr_extents++;
	return 0;
}

/**
 * gfs2_map_journal_extents - Cache journal bmap info
 * @sdp: The super block
 * @jd: The journal to map
 *
 * Create a reusable "extent" mapping from all logical
 * blocks to all physical blocks for the given journal.  This will save
 * us time when writing journal blocks.  Most journals will have only one
 * extent that maps all their logical blocks.  That's because gfs2.mkfs
 * arranges the journal blocks sequentially to maximize performance.
 * So the extent would map the first block for the entire file length.
 * However, gfs2_jadd can happen while file activity is happening, so
 * those journals may not be sequential.  Less likely is the case where
 * the users created their own journals by mounting the metafs and
 * laying it out.  But it's still possible.  These journals might have
 * several extents.
 *
 * Returns: 0 on success, or error on failure
 */

int gfs2_map_journal_extents(struct gfs2_sbd *sdp, struct gfs2_jdesc *jd)
{
	u64 lblock = 0;
	u64 lblock_stop;
	struct gfs2_inode *ip = GFS2_I(jd->jd_inode);
	struct buffer_head bh;
	unsigned int shift = sdp->sd_sb.sb_bsize_shift;
	u64 size;
	int rc;
	ktime_t start, end;

	start = ktime_get();
	lblock_stop = i_size_read(jd->jd_inode) >> shift;
	size = (lblock_stop - lblock) << shift;
	jd->nr_extents = 0;
	WARN_ON(!list_empty(&jd->extent_list));

	do {
		bh.b_state = 0;
		bh.b_blocknr = 0;
		bh.b_size = size;
		rc = gfs2_block_map(jd->jd_inode, lblock, &bh, 0);
		if (rc || !buffer_mapped(&bh))
			goto fail;
		rc = gfs2_add_jextent(jd, lblock, bh.b_blocknr, bh.b_size >> shift);
		if (rc)
			goto fail;
		size -= bh.b_size;
		lblock += (bh.b_size >> ip->i_inode.i_blkbits);
	} while(size > 0);

	end = ktime_get();
	fs_info(sdp, "journal %d mapped with %u extents in %lldms\n", jd->jd_jid,
		jd->nr_extents, ktime_ms_delta(end, start));
	return 0;

fail:
	fs_warn(sdp, "error %d mapping journal %u at offset %llu (extent %u)\n",
		rc, jd->jd_jid,
		(unsigned long long)(i_size_read(jd->jd_inode) - size),
		jd->nr_extents);
	fs_warn(sdp, "bmap=%d lblock=%llu block=%llu, state=0x%08lx, size=%llu\n",
		rc, (unsigned long long)lblock, (unsigned long long)bh.b_blocknr,
		bh.b_state, (unsigned long long)bh.b_size);
	gfs2_free_journal_extents(jd);
	return rc;
}

/**
 * gfs2_write_alloc_required - figure out if a write will require an allocation
 * @ip: the file being written to
 * @offset: the offset to write to
 * @len: the number of bytes being written
 *
 * Returns: 1 if an alloc is required, 0 otherwise
 */

int gfs2_write_alloc_required(struct gfs2_inode *ip, u64 offset,
			      unsigned int len)
{
	struct gfs2_sbd *sdp = GFS2_SB(&ip->i_inode);
	struct buffer_head bh;
	unsigned int shift;
	u64 lblock, lblock_stop, size;
	u64 end_of_file;

	if (!len)
		return 0;

	if (gfs2_is_stuffed(ip)) {
		if (offset + len > gfs2_max_stuffed_size(ip))
			return 1;
		return 0;
	}

	shift = sdp->sd_sb.sb_bsize_shift;
	BUG_ON(gfs2_is_dir(ip));
	end_of_file = (i_size_read(&ip->i_inode) + sdp->sd_sb.sb_bsize - 1) >> shift;
	lblock = offset >> shift;
	lblock_stop = (offset + len + sdp->sd_sb.sb_bsize - 1) >> shift;
	if (lblock_stop > end_of_file && ip != GFS2_I(sdp->sd_rindex))
		return 1;

	size = (lblock_stop - lblock) << shift;
	do {
		bh.b_state = 0;
		bh.b_size = size;
		gfs2_block_map(&ip->i_inode, lblock, &bh, 0);
		if (!buffer_mapped(&bh))
			return 1;
		size -= bh.b_size;
		lblock += (bh.b_size >> ip->i_inode.i_blkbits);
	} while(size > 0);

	return 0;
}

static int stuffed_zero_range(struct inode *inode, loff_t offset, loff_t length)
{
	struct gfs2_inode *ip = GFS2_I(inode);
	struct buffer_head *dibh;
	int error;

	if (offset >= inode->i_size)
		return 0;
	if (offset + length > inode->i_size)
		length = inode->i_size - offset;

	error = gfs2_meta_inode_buffer(ip, &dibh);
	if (error)
		return error;
	gfs2_trans_add_meta(ip->i_gl, dibh);
	memset(dibh->b_data + sizeof(struct gfs2_dinode) + offset, 0,
	       length);
	brelse(dibh);
	return 0;
}

static int gfs2_journaled_truncate_range(struct inode *inode, loff_t offset,
					 loff_t length)
{
	struct gfs2_sbd *sdp = GFS2_SB(inode);
	loff_t max_chunk = GFS2_JTRUNC_REVOKES * sdp->sd_vfs->s_blocksize;
	int error;

	while (length) {
		struct gfs2_trans *tr;
		loff_t chunk;
		unsigned int offs;

		chunk = length;
		if (chunk > max_chunk)
			chunk = max_chunk;

		offs = offset & ~PAGE_MASK;
		if (offs && chunk > PAGE_SIZE)
			chunk = offs + ((chunk - offs) & PAGE_MASK);

		truncate_pagecache_range(inode, offset, chunk);
		offset += chunk;
		length -= chunk;

		tr = current->journal_info;
		if (!test_bit(TR_TOUCHED, &tr->tr_flags))
			continue;

		gfs2_trans_end(sdp);
		error = gfs2_trans_begin(sdp, RES_DINODE, GFS2_JTRUNC_REVOKES);
		if (error)
			return error;
	}
	return 0;
}

int __gfs2_punch_hole(struct file *file, loff_t offset, loff_t length)
{
	struct inode *inode = file_inode(file);
	struct gfs2_inode *ip = GFS2_I(inode);
	struct gfs2_sbd *sdp = GFS2_SB(inode);
	int error;

	if (gfs2_is_jdata(ip))
		error = gfs2_trans_begin(sdp, RES_DINODE + 2 * RES_JDATA,
					 GFS2_JTRUNC_REVOKES);
	else
		error = gfs2_trans_begin(sdp, RES_DINODE, 0);
	if (error)
		return error;

	if (gfs2_is_stuffed(ip)) {
		error = stuffed_zero_range(inode, offset, length);
		if (error)
			goto out;
	} else {
		unsigned int start_off, end_len, blocksize;

		blocksize = i_blocksize(inode);
		start_off = offset & (blocksize - 1);
		end_len = (offset + length) & (blocksize - 1);
		if (start_off) {
			unsigned int len = length;
			if (length > blocksize - start_off)
				len = blocksize - start_off;
			error = gfs2_block_zero_range(inode, offset, len);
			if (error)
				goto out;
			if (start_off + length < blocksize)
				end_len = 0;
		}
		if (end_len) {
			error = gfs2_block_zero_range(inode,
				offset + length - end_len, end_len);
			if (error)
				goto out;
		}
	}

	if (gfs2_is_jdata(ip)) {
		BUG_ON(!current->journal_info);
		gfs2_journaled_truncate_range(inode, offset, length);
	} else
		truncate_pagecache_range(inode, offset, offset + length - 1);

	file_update_time(file);
	mark_inode_dirty(inode);

	if (current->journal_info)
		gfs2_trans_end(sdp);

	if (!gfs2_is_stuffed(ip))
		error = punch_hole(ip, offset, length);

out:
	if (current->journal_info)
		gfs2_trans_end(sdp);
	return error;
}<|MERGE_RESOLUTION|>--- conflicted
+++ resolved
@@ -1222,12 +1222,6 @@
 
 	if (ip->i_qadata && ip->i_qadata->qa_qd_num)
 		gfs2_quota_unlock(ip);
-<<<<<<< HEAD
-	if (iomap->flags & IOMAP_F_SIZE_CHANGED)
-		mark_inode_dirty(inode);
-	gfs2_write_unlock(inode);
-=======
->>>>>>> bb831786
 
 	if (unlikely(!written))
 		goto out_unlock;
