--- conflicted
+++ resolved
@@ -98,12 +98,9 @@
 	 * receive a time stamp via the socket error queue.
 	 */
 	HWTSTAMP_TX_ONESTEP_P2P,
-<<<<<<< HEAD
-=======
 
 	/* add new constants above here */
 	__HWTSTAMP_TX_CNT
->>>>>>> 04d5ce62
 };
 
 /* possible values for hwtstamp_config->rx_filter */
