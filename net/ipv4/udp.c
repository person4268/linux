--- conflicted
+++ resolved
@@ -1386,17 +1386,10 @@
 		unlock_sock_fast(sk, slow);
 	}
 
-<<<<<<< HEAD
-	/* we cleared the head states previously only if the skb lacks any IP
-	 * options, see __udp_queue_rcv_skb().
-	 */
-	if (unlikely(IPCB(skb)->opt.optlen > 0))
-=======
 	/* In the more common cases we cleared the head states previously,
 	 * see __udp_queue_rcv_skb().
 	 */
 	if (unlikely(udp_skb_has_head_state(skb)))
->>>>>>> f5fd4a67
 		skb_release_head_state(skb);
 	consume_stateless_skb(skb);
 }
@@ -1790,19 +1783,11 @@
 		sk_mark_napi_id_once(sk, skb);
 	}
 
-<<<<<<< HEAD
-	/* At recvmsg() time we need skb->dst to process IP options-related
-	 * cmsg, elsewhere can we clear all pending head states while they are
-	 * hot in the cache
-	 */
-	if (likely(IPCB(skb)->opt.optlen == 0))
-=======
 	/* At recvmsg() time we may access skb->dst or skb->sp depending on
 	 * the IP options and the cmsg flags, elsewhere can we clear all
 	 * pending head states while they are hot in the cache
 	 */
 	if (likely(IPCB(skb)->opt.optlen == 0 && !skb_sec_path(skb)))
->>>>>>> f5fd4a67
 		skb_release_head_state(skb);
 
 	rc = __udp_enqueue_schedule_skb(sk, skb);
