--- conflicted
+++ resolved
@@ -3059,10 +3059,7 @@
 	SND_PCI_QUIRK(0x17aa, 0x21b4, "Thinkpad Edge", CXT5066_IDEAPAD),
  	SND_PCI_QUIRK(0x17aa, 0x215e, "Lenovo Thinkpad", CXT5066_THINKPAD),
  	SND_PCI_QUIRK(0x17aa, 0x38af, "Lenovo G series", CXT5066_IDEAPAD),
-<<<<<<< HEAD
-=======
 	SND_PCI_QUIRK(0x17aa, 0x390a, "Lenovo S10-3t", CXT5066_IDEAPAD),
->>>>>>> 053d8f66
 	SND_PCI_QUIRK(0x17aa, 0x3938, "Lenovo G series (AMD)", CXT5066_IDEAPAD),
 	SND_PCI_QUIRK(0x17aa, 0x3a0d, "ideapad", CXT5066_IDEAPAD),
 	{}
